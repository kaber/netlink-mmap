#ifndef __LINUX_NL80211_H
#define __LINUX_NL80211_H
/*
 * 802.11 netlink interface public header
 *
 * Copyright 2006-2010 Johannes Berg <johannes@sipsolutions.net>
 * Copyright 2008 Michael Wu <flamingice@sourmilk.net>
 * Copyright 2008 Luis Carlos Cobo <luisca@cozybit.com>
 * Copyright 2008 Michael Buesch <mb@bu3sch.de>
 * Copyright 2008, 2009 Luis R. Rodriguez <lrodriguez@atheros.com>
 * Copyright 2008 Jouni Malinen <jouni.malinen@atheros.com>
 * Copyright 2008 Colin McCabe <colin@cozybit.com>
 *
 * Permission to use, copy, modify, and/or distribute this software for any
 * purpose with or without fee is hereby granted, provided that the above
 * copyright notice and this permission notice appear in all copies.
 *
 * THE SOFTWARE IS PROVIDED "AS IS" AND THE AUTHOR DISCLAIMS ALL WARRANTIES
 * WITH REGARD TO THIS SOFTWARE INCLUDING ALL IMPLIED WARRANTIES OF
 * MERCHANTABILITY AND FITNESS. IN NO EVENT SHALL THE AUTHOR BE LIABLE FOR
 * ANY SPECIAL, DIRECT, INDIRECT, OR CONSEQUENTIAL DAMAGES OR ANY DAMAGES
 * WHATSOEVER RESULTING FROM LOSS OF USE, DATA OR PROFITS, WHETHER IN AN
 * ACTION OF CONTRACT, NEGLIGENCE OR OTHER TORTIOUS ACTION, ARISING OUT OF
 * OR IN CONNECTION WITH THE USE OR PERFORMANCE OF THIS SOFTWARE.
 *
 */

#include <linux/types.h>

/**
 * DOC: Station handling
 *
 * Stations are added per interface, but a special case exists with VLAN
 * interfaces. When a station is bound to an AP interface, it may be moved
 * into a VLAN identified by a VLAN interface index (%NL80211_ATTR_STA_VLAN).
 * The station is still assumed to belong to the AP interface it was added
 * to.
 *
 * TODO: need more info?
 */

/**
 * DOC: Frame transmission/registration support
 *
 * Frame transmission and registration support exists to allow userspace
 * management entities such as wpa_supplicant react to management frames
 * that are not being handled by the kernel. This includes, for example,
 * certain classes of action frames that cannot be handled in the kernel
 * for various reasons.
 *
 * Frame registration is done on a per-interface basis and registrations
 * cannot be removed other than by closing the socket. It is possible to
 * specify a registration filter to register, for example, only for a
 * certain type of action frame. In particular with action frames, those
 * that userspace registers for will not be returned as unhandled by the
 * driver, so that the registered application has to take responsibility
 * for doing that.
 *
 * The type of frame that can be registered for is also dependent on the
 * driver and interface type. The frame types are advertised in wiphy
 * attributes so applications know what to expect.
 *
 * NOTE: When an interface changes type while registrations are active,
 *       these registrations are ignored until the interface type is
 *       changed again. This means that changing the interface type can
 *       lead to a situation that couldn't otherwise be produced, but
 *       any such registrations will be dormant in the sense that they
 *       will not be serviced, i.e. they will not receive any frames.
 *
 * Frame transmission allows userspace to send for example the required
 * responses to action frames. It is subject to some sanity checking,
 * but many frames can be transmitted. When a frame was transmitted, its
 * status is indicated to the sending socket.
 *
 * For more technical details, see the corresponding command descriptions
 * below.
 */

/**
 * enum nl80211_commands - supported nl80211 commands
 *
 * @NL80211_CMD_UNSPEC: unspecified command to catch errors
 *
 * @NL80211_CMD_GET_WIPHY: request information about a wiphy or dump request
 *	to get a list of all present wiphys.
 * @NL80211_CMD_SET_WIPHY: set wiphy parameters, needs %NL80211_ATTR_WIPHY or
 *	%NL80211_ATTR_IFINDEX; can be used to set %NL80211_ATTR_WIPHY_NAME,
 *	%NL80211_ATTR_WIPHY_TXQ_PARAMS, %NL80211_ATTR_WIPHY_FREQ,
 *	%NL80211_ATTR_WIPHY_CHANNEL_TYPE, %NL80211_ATTR_WIPHY_RETRY_SHORT,
 *	%NL80211_ATTR_WIPHY_RETRY_LONG, %NL80211_ATTR_WIPHY_FRAG_THRESHOLD,
 *	and/or %NL80211_ATTR_WIPHY_RTS_THRESHOLD.
 *	However, for setting the channel, see %NL80211_CMD_SET_CHANNEL
 *	instead, the support here is for backward compatibility only.
 * @NL80211_CMD_NEW_WIPHY: Newly created wiphy, response to get request
 *	or rename notification. Has attributes %NL80211_ATTR_WIPHY and
 *	%NL80211_ATTR_WIPHY_NAME.
 * @NL80211_CMD_DEL_WIPHY: Wiphy deleted. Has attributes
 *	%NL80211_ATTR_WIPHY and %NL80211_ATTR_WIPHY_NAME.
 *
 * @NL80211_CMD_GET_INTERFACE: Request an interface's configuration;
 *	either a dump request on a %NL80211_ATTR_WIPHY or a specific get
 *	on an %NL80211_ATTR_IFINDEX is supported.
 * @NL80211_CMD_SET_INTERFACE: Set type of a virtual interface, requires
 *	%NL80211_ATTR_IFINDEX and %NL80211_ATTR_IFTYPE.
 * @NL80211_CMD_NEW_INTERFACE: Newly created virtual interface or response
 *	to %NL80211_CMD_GET_INTERFACE. Has %NL80211_ATTR_IFINDEX,
 *	%NL80211_ATTR_WIPHY and %NL80211_ATTR_IFTYPE attributes. Can also
 *	be sent from userspace to request creation of a new virtual interface,
 *	then requires attributes %NL80211_ATTR_WIPHY, %NL80211_ATTR_IFTYPE and
 *	%NL80211_ATTR_IFNAME.
 * @NL80211_CMD_DEL_INTERFACE: Virtual interface was deleted, has attributes
 *	%NL80211_ATTR_IFINDEX and %NL80211_ATTR_WIPHY. Can also be sent from
 *	userspace to request deletion of a virtual interface, then requires
 *	attribute %NL80211_ATTR_IFINDEX.
 *
 * @NL80211_CMD_GET_KEY: Get sequence counter information for a key specified
 *	by %NL80211_ATTR_KEY_IDX and/or %NL80211_ATTR_MAC.
 * @NL80211_CMD_SET_KEY: Set key attributes %NL80211_ATTR_KEY_DEFAULT,
 *	%NL80211_ATTR_KEY_DEFAULT_MGMT, or %NL80211_ATTR_KEY_THRESHOLD.
 * @NL80211_CMD_NEW_KEY: add a key with given %NL80211_ATTR_KEY_DATA,
 *	%NL80211_ATTR_KEY_IDX, %NL80211_ATTR_MAC, %NL80211_ATTR_KEY_CIPHER,
 *	and %NL80211_ATTR_KEY_SEQ attributes.
 * @NL80211_CMD_DEL_KEY: delete a key identified by %NL80211_ATTR_KEY_IDX
 *	or %NL80211_ATTR_MAC.
 *
 * @NL80211_CMD_GET_BEACON: retrieve beacon information (returned in a
 *	%NL80222_CMD_NEW_BEACON message)
 * @NL80211_CMD_SET_BEACON: set the beacon on an access point interface
 *	using the %NL80211_ATTR_BEACON_INTERVAL, %NL80211_ATTR_DTIM_PERIOD,
 *	%NL80211_ATTR_BEACON_HEAD and %NL80211_ATTR_BEACON_TAIL attributes.
 * @NL80211_CMD_NEW_BEACON: add a new beacon to an access point interface,
 *	parameters are like for %NL80211_CMD_SET_BEACON.
 * @NL80211_CMD_DEL_BEACON: remove the beacon, stop sending it
 *
 * @NL80211_CMD_GET_STATION: Get station attributes for station identified by
 *	%NL80211_ATTR_MAC on the interface identified by %NL80211_ATTR_IFINDEX.
 * @NL80211_CMD_SET_STATION: Set station attributes for station identified by
 *	%NL80211_ATTR_MAC on the interface identified by %NL80211_ATTR_IFINDEX.
 * @NL80211_CMD_NEW_STATION: Add a station with given attributes to the
 *	the interface identified by %NL80211_ATTR_IFINDEX.
 * @NL80211_CMD_DEL_STATION: Remove a station identified by %NL80211_ATTR_MAC
 *	or, if no MAC address given, all stations, on the interface identified
 *	by %NL80211_ATTR_IFINDEX.
 *
 * @NL80211_CMD_GET_MPATH: Get mesh path attributes for mesh path to
 * 	destination %NL80211_ATTR_MAC on the interface identified by
 * 	%NL80211_ATTR_IFINDEX.
 * @NL80211_CMD_SET_MPATH:  Set mesh path attributes for mesh path to
 * 	destination %NL80211_ATTR_MAC on the interface identified by
 * 	%NL80211_ATTR_IFINDEX.
 * @NL80211_CMD_NEW_PATH: Add a mesh path with given attributes to the
 *	the interface identified by %NL80211_ATTR_IFINDEX.
 * @NL80211_CMD_DEL_PATH: Remove a mesh path identified by %NL80211_ATTR_MAC
 *	or, if no MAC address given, all mesh paths, on the interface identified
 *	by %NL80211_ATTR_IFINDEX.
 * @NL80211_CMD_SET_BSS: Set BSS attributes for BSS identified by
 *	%NL80211_ATTR_IFINDEX.
 *
 * @NL80211_CMD_GET_REG: ask the wireless core to send us its currently set
 * 	regulatory domain.
 * @NL80211_CMD_SET_REG: Set current regulatory domain. CRDA sends this command
 *	after being queried by the kernel. CRDA replies by sending a regulatory
 *	domain structure which consists of %NL80211_ATTR_REG_ALPHA set to our
 *	current alpha2 if it found a match. It also provides
 * 	NL80211_ATTR_REG_RULE_FLAGS, and a set of regulatory rules. Each
 * 	regulatory rule is a nested set of attributes  given by
 * 	%NL80211_ATTR_REG_RULE_FREQ_[START|END] and
 * 	%NL80211_ATTR_FREQ_RANGE_MAX_BW with an attached power rule given by
 * 	%NL80211_ATTR_REG_RULE_POWER_MAX_ANT_GAIN and
 * 	%NL80211_ATTR_REG_RULE_POWER_MAX_EIRP.
 * @NL80211_CMD_REQ_SET_REG: ask the wireless core to set the regulatory domain
 * 	to the specified ISO/IEC 3166-1 alpha2 country code. The core will
 * 	store this as a valid request and then query userspace for it.
 *
 * @NL80211_CMD_GET_MESH_CONFIG: Get mesh networking properties for the
 *	interface identified by %NL80211_ATTR_IFINDEX
 *
 * @NL80211_CMD_SET_MESH_CONFIG: Set mesh networking properties for the
 *      interface identified by %NL80211_ATTR_IFINDEX
 *
 * @NL80211_CMD_SET_MGMT_EXTRA_IE: Set extra IEs for management frames. The
 *	interface is identified with %NL80211_ATTR_IFINDEX and the management
 *	frame subtype with %NL80211_ATTR_MGMT_SUBTYPE. The extra IE data to be
 *	added to the end of the specified management frame is specified with
 *	%NL80211_ATTR_IE. If the command succeeds, the requested data will be
 *	added to all specified management frames generated by
 *	kernel/firmware/driver.
 *	Note: This command has been removed and it is only reserved at this
 *	point to avoid re-using existing command number. The functionality this
 *	command was planned for has been provided with cleaner design with the
 *	option to specify additional IEs in NL80211_CMD_TRIGGER_SCAN,
 *	NL80211_CMD_AUTHENTICATE, NL80211_CMD_ASSOCIATE,
 *	NL80211_CMD_DEAUTHENTICATE, and NL80211_CMD_DISASSOCIATE.
 *
 * @NL80211_CMD_GET_SCAN: get scan results
 * @NL80211_CMD_TRIGGER_SCAN: trigger a new scan with the given parameters
 * @NL80211_CMD_NEW_SCAN_RESULTS: scan notification (as a reply to
 *	NL80211_CMD_GET_SCAN and on the "scan" multicast group)
 * @NL80211_CMD_SCAN_ABORTED: scan was aborted, for unspecified reasons,
 *	partial scan results may be available
 *
 * @NL80211_CMD_GET_SURVEY: get survey resuls, e.g. channel occupation
 *      or noise level
 * @NL80211_CMD_NEW_SURVEY_RESULTS: survey data notification (as a reply to
 *	NL80211_CMD_GET_SURVEY and on the "scan" multicast group)
 *
 * @NL80211_CMD_REG_CHANGE: indicates to userspace the regulatory domain
 * 	has been changed and provides details of the request information
 * 	that caused the change such as who initiated the regulatory request
 * 	(%NL80211_ATTR_REG_INITIATOR), the wiphy_idx
 * 	(%NL80211_ATTR_REG_ALPHA2) on which the request was made from if
 * 	the initiator was %NL80211_REGDOM_SET_BY_COUNTRY_IE or
 * 	%NL80211_REGDOM_SET_BY_DRIVER, the type of regulatory domain
 * 	set (%NL80211_ATTR_REG_TYPE), if the type of regulatory domain is
 * 	%NL80211_REG_TYPE_COUNTRY the alpha2 to which we have moved on
 * 	to (%NL80211_ATTR_REG_ALPHA2).
 * @NL80211_CMD_REG_BEACON_HINT: indicates to userspace that an AP beacon
 * 	has been found while world roaming thus enabling active scan or
 * 	any mode of operation that initiates TX (beacons) on a channel
 * 	where we would not have been able to do either before. As an example
 * 	if you are world roaming (regulatory domain set to world or if your
 * 	driver is using a custom world roaming regulatory domain) and while
 * 	doing a passive scan on the 5 GHz band you find an AP there (if not
 * 	on a DFS channel) you will now be able to actively scan for that AP
 * 	or use AP mode on your card on that same channel. Note that this will
 * 	never be used for channels 1-11 on the 2 GHz band as they are always
 * 	enabled world wide. This beacon hint is only sent if your device had
 * 	either disabled active scanning or beaconing on a channel. We send to
 * 	userspace the wiphy on which we removed a restriction from
 * 	(%NL80211_ATTR_WIPHY) and the channel on which this occurred
 * 	before (%NL80211_ATTR_FREQ_BEFORE) and after (%NL80211_ATTR_FREQ_AFTER)
 * 	the beacon hint was processed.
 *
 * @NL80211_CMD_AUTHENTICATE: authentication request and notification.
 *	This command is used both as a command (request to authenticate) and
 *	as an event on the "mlme" multicast group indicating completion of the
 *	authentication process.
 *	When used as a command, %NL80211_ATTR_IFINDEX is used to identify the
 *	interface. %NL80211_ATTR_MAC is used to specify PeerSTAAddress (and
 *	BSSID in case of station mode). %NL80211_ATTR_SSID is used to specify
 *	the SSID (mainly for association, but is included in authentication
 *	request, too, to help BSS selection. %NL80211_ATTR_WIPHY_FREQ is used
 *	to specify the frequence of the channel in MHz. %NL80211_ATTR_AUTH_TYPE
 *	is used to specify the authentication type. %NL80211_ATTR_IE is used to
 *	define IEs (VendorSpecificInfo, but also including RSN IE and FT IEs)
 *	to be added to the frame.
 *	When used as an event, this reports reception of an Authentication
 *	frame in station and IBSS modes when the local MLME processed the
 *	frame, i.e., it was for the local STA and was received in correct
 *	state. This is similar to MLME-AUTHENTICATE.confirm primitive in the
 *	MLME SAP interface (kernel providing MLME, userspace SME). The
 *	included %NL80211_ATTR_FRAME attribute contains the management frame
 *	(including both the header and frame body, but not FCS). This event is
 *	also used to indicate if the authentication attempt timed out. In that
 *	case the %NL80211_ATTR_FRAME attribute is replaced with a
 *	%NL80211_ATTR_TIMED_OUT flag (and %NL80211_ATTR_MAC to indicate which
 *	pending authentication timed out).
 * @NL80211_CMD_ASSOCIATE: association request and notification; like
 *	NL80211_CMD_AUTHENTICATE but for Association and Reassociation
 *	(similar to MLME-ASSOCIATE.request, MLME-REASSOCIATE.request,
 *	MLME-ASSOCIATE.confirm or MLME-REASSOCIATE.confirm primitives).
 * @NL80211_CMD_DEAUTHENTICATE: deauthentication request and notification; like
 *	NL80211_CMD_AUTHENTICATE but for Deauthentication frames (similar to
 *	MLME-DEAUTHENTICATION.request and MLME-DEAUTHENTICATE.indication
 *	primitives).
 * @NL80211_CMD_DISASSOCIATE: disassociation request and notification; like
 *	NL80211_CMD_AUTHENTICATE but for Disassociation frames (similar to
 *	MLME-DISASSOCIATE.request and MLME-DISASSOCIATE.indication primitives).
 *
 * @NL80211_CMD_MICHAEL_MIC_FAILURE: notification of a locally detected Michael
 *	MIC (part of TKIP) failure; sent on the "mlme" multicast group; the
 *	event includes %NL80211_ATTR_MAC to describe the source MAC address of
 *	the frame with invalid MIC, %NL80211_ATTR_KEY_TYPE to show the key
 *	type, %NL80211_ATTR_KEY_IDX to indicate the key identifier, and
 *	%NL80211_ATTR_KEY_SEQ to indicate the TSC value of the frame; this
 *	event matches with MLME-MICHAELMICFAILURE.indication() primitive
 *
 * @NL80211_CMD_JOIN_IBSS: Join a new IBSS -- given at least an SSID and a
 *	FREQ attribute (for the initial frequency if no peer can be found)
 *	and optionally a MAC (as BSSID) and FREQ_FIXED attribute if those
 *	should be fixed rather than automatically determined. Can only be
 *	executed on a network interface that is UP, and fixed BSSID/FREQ
 *	may be rejected. Another optional parameter is the beacon interval,
 *	given in the %NL80211_ATTR_BEACON_INTERVAL attribute, which if not
 *	given defaults to 100 TU (102.4ms).
 * @NL80211_CMD_LEAVE_IBSS: Leave the IBSS -- no special arguments, the IBSS is
 *	determined by the network interface.
 *
 * @NL80211_CMD_TESTMODE: testmode command, takes a wiphy (or ifindex) attribute
 *	to identify the device, and the TESTDATA blob attribute to pass through
 *	to the driver.
 *
 * @NL80211_CMD_CONNECT: connection request and notification; this command
 *	requests to connect to a specified network but without separating
 *	auth and assoc steps. For this, you need to specify the SSID in a
 *	%NL80211_ATTR_SSID attribute, and can optionally specify the association
 *	IEs in %NL80211_ATTR_IE, %NL80211_ATTR_AUTH_TYPE, %NL80211_ATTR_MAC,
 *	%NL80211_ATTR_WIPHY_FREQ, %NL80211_ATTR_CONTROL_PORT,
 *	%NL80211_ATTR_CONTROL_PORT_ETHERTYPE and
 *	%NL80211_ATTR_CONTROL_PORT_NO_ENCRYPT.
 *	It is also sent as an event, with the BSSID and response IEs when the
 *	connection is established or failed to be established. This can be
 *	determined by the STATUS_CODE attribute.
 * @NL80211_CMD_ROAM: request that the card roam (currently not implemented),
 *	sent as an event when the card/driver roamed by itself.
 * @NL80211_CMD_DISCONNECT: drop a given connection; also used to notify
 *	userspace that a connection was dropped by the AP or due to other
 *	reasons, for this the %NL80211_ATTR_DISCONNECTED_BY_AP and
 *	%NL80211_ATTR_REASON_CODE attributes are used.
 *
 * @NL80211_CMD_SET_WIPHY_NETNS: Set a wiphy's netns. Note that all devices
 *	associated with this wiphy must be down and will follow.
 *
 * @NL80211_CMD_REMAIN_ON_CHANNEL: Request to remain awake on the specified
 *	channel for the specified amount of time. This can be used to do
 *	off-channel operations like transmit a Public Action frame and wait for
 *	a response while being associated to an AP on another channel.
 *	%NL80211_ATTR_IFINDEX is used to specify which interface (and thus
 *	radio) is used. %NL80211_ATTR_WIPHY_FREQ is used to specify the
 *	frequency for the operation and %NL80211_ATTR_WIPHY_CHANNEL_TYPE may be
 *	optionally used to specify additional channel parameters.
 *	%NL80211_ATTR_DURATION is used to specify the duration in milliseconds
 *	to remain on the channel. This command is also used as an event to
 *	notify when the requested duration starts (it may take a while for the
 *	driver to schedule this time due to other concurrent needs for the
 *	radio).
 *	When called, this operation returns a cookie (%NL80211_ATTR_COOKIE)
 *	that will be included with any events pertaining to this request;
 *	the cookie is also used to cancel the request.
 * @NL80211_CMD_CANCEL_REMAIN_ON_CHANNEL: This command can be used to cancel a
 *	pending remain-on-channel duration if the desired operation has been
 *	completed prior to expiration of the originally requested duration.
 *	%NL80211_ATTR_WIPHY or %NL80211_ATTR_IFINDEX is used to specify the
 *	radio. The %NL80211_ATTR_COOKIE attribute must be given as well to
 *	uniquely identify the request.
 *	This command is also used as an event to notify when a requested
 *	remain-on-channel duration has expired.
 *
 * @NL80211_CMD_SET_TX_BITRATE_MASK: Set the mask of rates to be used in TX
 *	rate selection. %NL80211_ATTR_IFINDEX is used to specify the interface
 *	and @NL80211_ATTR_TX_RATES the set of allowed rates.
 *
 * @NL80211_CMD_REGISTER_FRAME: Register for receiving certain mgmt frames
 *	(via @NL80211_CMD_FRAME) for processing in userspace. This command
 *	requires an interface index, a frame type attribute (optional for
 *	backward compatibility reasons, if not given assumes action frames)
 *	and a match attribute containing the first few bytes of the frame
 *	that should match, e.g. a single byte for only a category match or
 *	four bytes for vendor frames including the OUI. The registration
 *	cannot be dropped, but is removed automatically when the netlink
 *	socket is closed. Multiple registrations can be made.
 * @NL80211_CMD_REGISTER_ACTION: Alias for @NL80211_CMD_REGISTER_FRAME for
 *	backward compatibility
 * @NL80211_CMD_FRAME: Management frame TX request and RX notification. This
 *	command is used both as a request to transmit a management frame and
 *	as an event indicating reception of a frame that was not processed in
 *	kernel code, but is for us (i.e., which may need to be processed in a
 *	user space application). %NL80211_ATTR_FRAME is used to specify the
 *	frame contents (including header). %NL80211_ATTR_WIPHY_FREQ (and
 *	optionally %NL80211_ATTR_WIPHY_CHANNEL_TYPE) is used to indicate on
 *	which channel the frame is to be transmitted or was received. If this
 *	channel is not the current channel (remain-on-channel or the
 *	operational channel) the device will switch to the given channel and
 *	transmit the frame, optionally waiting for a response for the time
 *	specified using %NL80211_ATTR_DURATION. When called, this operation
 *	returns a cookie (%NL80211_ATTR_COOKIE) that will be included with the
 *	TX status event pertaining to the TX request.
 * @NL80211_CMD_FRAME_WAIT_CANCEL: When an off-channel TX was requested, this
 *	command may be used with the corresponding cookie to cancel the wait
 *	time if it is known that it is no longer necessary.
 * @NL80211_CMD_ACTION: Alias for @NL80211_CMD_FRAME for backward compatibility.
 * @NL80211_CMD_FRAME_TX_STATUS: Report TX status of a management frame
 *	transmitted with %NL80211_CMD_FRAME. %NL80211_ATTR_COOKIE identifies
 *	the TX command and %NL80211_ATTR_FRAME includes the contents of the
 *	frame. %NL80211_ATTR_ACK flag is included if the recipient acknowledged
 *	the frame.
 * @NL80211_CMD_ACTION_TX_STATUS: Alias for @NL80211_CMD_FRAME_TX_STATUS for
 *	backward compatibility.
 * @NL80211_CMD_SET_CQM: Connection quality monitor configuration. This command
 *	is used to configure connection quality monitoring notification trigger
 *	levels.
 * @NL80211_CMD_NOTIFY_CQM: Connection quality monitor notification. This
 *	command is used as an event to indicate the that a trigger level was
 *	reached.
 * @NL80211_CMD_SET_CHANNEL: Set the channel (using %NL80211_ATTR_WIPHY_FREQ
 *	and %NL80211_ATTR_WIPHY_CHANNEL_TYPE) the given interface (identifed
 *	by %NL80211_ATTR_IFINDEX) shall operate on.
 *	In case multiple channels are supported by the device, the mechanism
 *	with which it switches channels is implementation-defined.
 *	When a monitor interface is given, it can only switch channel while
 *	no other interfaces are operating to avoid disturbing the operation
 *	of any other interfaces, and other interfaces will again take
 *	precedence when they are used.
 *
 * @NL80211_CMD_SET_WDS_PEER: Set the MAC address of the peer on a WDS interface.
 *
 * @NL80211_CMD_JOIN_MESH: Join a mesh. The mesh ID must be given, and initial
 *	mesh config parameters may be given.
 * @NL80211_CMD_LEAVE_MESH: Leave the mesh network -- no special arguments, the
 *	network is determined by the network interface.
 *
<<<<<<< HEAD
=======
 * @NL80211_CMD_UNPROT_DEAUTHENTICATE: Unprotected deauthentication frame
 *	notification. This event is used to indicate that an unprotected
 *	deauthentication frame was dropped when MFP is in use.
 * @NL80211_CMD_UNPROT_DISASSOCIATE: Unprotected disassociation frame
 *	notification. This event is used to indicate that an unprotected
 *	disassociation frame was dropped when MFP is in use.
 *
>>>>>>> 3d986b25
 * @NL80211_CMD_MAX: highest used command number
 * @__NL80211_CMD_AFTER_LAST: internal use
 */
enum nl80211_commands {
/* don't change the order or add anything inbetween, this is ABI! */
	NL80211_CMD_UNSPEC,

	NL80211_CMD_GET_WIPHY,		/* can dump */
	NL80211_CMD_SET_WIPHY,
	NL80211_CMD_NEW_WIPHY,
	NL80211_CMD_DEL_WIPHY,

	NL80211_CMD_GET_INTERFACE,	/* can dump */
	NL80211_CMD_SET_INTERFACE,
	NL80211_CMD_NEW_INTERFACE,
	NL80211_CMD_DEL_INTERFACE,

	NL80211_CMD_GET_KEY,
	NL80211_CMD_SET_KEY,
	NL80211_CMD_NEW_KEY,
	NL80211_CMD_DEL_KEY,

	NL80211_CMD_GET_BEACON,
	NL80211_CMD_SET_BEACON,
	NL80211_CMD_NEW_BEACON,
	NL80211_CMD_DEL_BEACON,

	NL80211_CMD_GET_STATION,
	NL80211_CMD_SET_STATION,
	NL80211_CMD_NEW_STATION,
	NL80211_CMD_DEL_STATION,

	NL80211_CMD_GET_MPATH,
	NL80211_CMD_SET_MPATH,
	NL80211_CMD_NEW_MPATH,
	NL80211_CMD_DEL_MPATH,

	NL80211_CMD_SET_BSS,

	NL80211_CMD_SET_REG,
	NL80211_CMD_REQ_SET_REG,

	NL80211_CMD_GET_MESH_CONFIG,
	NL80211_CMD_SET_MESH_CONFIG,

	NL80211_CMD_SET_MGMT_EXTRA_IE /* reserved; not used */,

	NL80211_CMD_GET_REG,

	NL80211_CMD_GET_SCAN,
	NL80211_CMD_TRIGGER_SCAN,
	NL80211_CMD_NEW_SCAN_RESULTS,
	NL80211_CMD_SCAN_ABORTED,

	NL80211_CMD_REG_CHANGE,

	NL80211_CMD_AUTHENTICATE,
	NL80211_CMD_ASSOCIATE,
	NL80211_CMD_DEAUTHENTICATE,
	NL80211_CMD_DISASSOCIATE,

	NL80211_CMD_MICHAEL_MIC_FAILURE,

	NL80211_CMD_REG_BEACON_HINT,

	NL80211_CMD_JOIN_IBSS,
	NL80211_CMD_LEAVE_IBSS,

	NL80211_CMD_TESTMODE,

	NL80211_CMD_CONNECT,
	NL80211_CMD_ROAM,
	NL80211_CMD_DISCONNECT,

	NL80211_CMD_SET_WIPHY_NETNS,

	NL80211_CMD_GET_SURVEY,
	NL80211_CMD_NEW_SURVEY_RESULTS,

	NL80211_CMD_SET_PMKSA,
	NL80211_CMD_DEL_PMKSA,
	NL80211_CMD_FLUSH_PMKSA,

	NL80211_CMD_REMAIN_ON_CHANNEL,
	NL80211_CMD_CANCEL_REMAIN_ON_CHANNEL,

	NL80211_CMD_SET_TX_BITRATE_MASK,

	NL80211_CMD_REGISTER_FRAME,
	NL80211_CMD_REGISTER_ACTION = NL80211_CMD_REGISTER_FRAME,
	NL80211_CMD_FRAME,
	NL80211_CMD_ACTION = NL80211_CMD_FRAME,
	NL80211_CMD_FRAME_TX_STATUS,
	NL80211_CMD_ACTION_TX_STATUS = NL80211_CMD_FRAME_TX_STATUS,

	NL80211_CMD_SET_POWER_SAVE,
	NL80211_CMD_GET_POWER_SAVE,

	NL80211_CMD_SET_CQM,
	NL80211_CMD_NOTIFY_CQM,

	NL80211_CMD_SET_CHANNEL,
	NL80211_CMD_SET_WDS_PEER,

	NL80211_CMD_FRAME_WAIT_CANCEL,

	NL80211_CMD_JOIN_MESH,
	NL80211_CMD_LEAVE_MESH,

<<<<<<< HEAD
=======
	NL80211_CMD_UNPROT_DEAUTHENTICATE,
	NL80211_CMD_UNPROT_DISASSOCIATE,

>>>>>>> 3d986b25
	/* add new commands above here */

	/* used to define NL80211_CMD_MAX below */
	__NL80211_CMD_AFTER_LAST,
	NL80211_CMD_MAX = __NL80211_CMD_AFTER_LAST - 1
};

/*
 * Allow user space programs to use #ifdef on new commands by defining them
 * here
 */
#define NL80211_CMD_SET_BSS NL80211_CMD_SET_BSS
#define NL80211_CMD_SET_MGMT_EXTRA_IE NL80211_CMD_SET_MGMT_EXTRA_IE
#define NL80211_CMD_REG_CHANGE NL80211_CMD_REG_CHANGE
#define NL80211_CMD_AUTHENTICATE NL80211_CMD_AUTHENTICATE
#define NL80211_CMD_ASSOCIATE NL80211_CMD_ASSOCIATE
#define NL80211_CMD_DEAUTHENTICATE NL80211_CMD_DEAUTHENTICATE
#define NL80211_CMD_DISASSOCIATE NL80211_CMD_DISASSOCIATE
#define NL80211_CMD_REG_BEACON_HINT NL80211_CMD_REG_BEACON_HINT

/* source-level API compatibility */
#define NL80211_CMD_GET_MESH_PARAMS NL80211_CMD_GET_MESH_CONFIG
#define NL80211_CMD_SET_MESH_PARAMS NL80211_CMD_SET_MESH_CONFIG

/**
 * enum nl80211_attrs - nl80211 netlink attributes
 *
 * @NL80211_ATTR_UNSPEC: unspecified attribute to catch errors
 *
 * @NL80211_ATTR_WIPHY: index of wiphy to operate on, cf.
 *	/sys/class/ieee80211/<phyname>/index
 * @NL80211_ATTR_WIPHY_NAME: wiphy name (used for renaming)
 * @NL80211_ATTR_WIPHY_TXQ_PARAMS: a nested array of TX queue parameters
 * @NL80211_ATTR_WIPHY_FREQ: frequency of the selected channel in MHz
 * @NL80211_ATTR_WIPHY_CHANNEL_TYPE: included with NL80211_ATTR_WIPHY_FREQ
 *	if HT20 or HT40 are allowed (i.e., 802.11n disabled if not included):
 *	NL80211_CHAN_NO_HT = HT not allowed (i.e., same as not including
 *		this attribute)
 *	NL80211_CHAN_HT20 = HT20 only
 *	NL80211_CHAN_HT40MINUS = secondary channel is below the primary channel
 *	NL80211_CHAN_HT40PLUS = secondary channel is above the primary channel
 * @NL80211_ATTR_WIPHY_RETRY_SHORT: TX retry limit for frames whose length is
 *	less than or equal to the RTS threshold; allowed range: 1..255;
 *	dot11ShortRetryLimit; u8
 * @NL80211_ATTR_WIPHY_RETRY_LONG: TX retry limit for frames whose length is
 *	greater than the RTS threshold; allowed range: 1..255;
 *	dot11ShortLongLimit; u8
 * @NL80211_ATTR_WIPHY_FRAG_THRESHOLD: fragmentation threshold, i.e., maximum
 *	length in octets for frames; allowed range: 256..8000, disable
 *	fragmentation with (u32)-1; dot11FragmentationThreshold; u32
 * @NL80211_ATTR_WIPHY_RTS_THRESHOLD: RTS threshold (TX frames with length
 *	larger than or equal to this use RTS/CTS handshake); allowed range:
 *	0..65536, disable with (u32)-1; dot11RTSThreshold; u32
 * @NL80211_ATTR_WIPHY_COVERAGE_CLASS: Coverage Class as defined by IEEE 802.11
 *	section 7.3.2.9; dot11CoverageClass; u8
 *
 * @NL80211_ATTR_IFINDEX: network interface index of the device to operate on
 * @NL80211_ATTR_IFNAME: network interface name
 * @NL80211_ATTR_IFTYPE: type of virtual interface, see &enum nl80211_iftype
 *
 * @NL80211_ATTR_MAC: MAC address (various uses)
 *
 * @NL80211_ATTR_KEY_DATA: (temporal) key data; for TKIP this consists of
 *	16 bytes encryption key followed by 8 bytes each for TX and RX MIC
 *	keys
 * @NL80211_ATTR_KEY_IDX: key ID (u8, 0-3)
 * @NL80211_ATTR_KEY_CIPHER: key cipher suite (u32, as defined by IEEE 802.11
 *	section 7.3.2.25.1, e.g. 0x000FAC04)
 * @NL80211_ATTR_KEY_SEQ: transmit key sequence number (IV/PN) for TKIP and
 *	CCMP keys, each six bytes in little endian
 *
 * @NL80211_ATTR_BEACON_INTERVAL: beacon interval in TU
 * @NL80211_ATTR_DTIM_PERIOD: DTIM period for beaconing
 * @NL80211_ATTR_BEACON_HEAD: portion of the beacon before the TIM IE
 * @NL80211_ATTR_BEACON_TAIL: portion of the beacon after the TIM IE
 *
 * @NL80211_ATTR_STA_AID: Association ID for the station (u16)
 * @NL80211_ATTR_STA_FLAGS: flags, nested element with NLA_FLAG attributes of
 *	&enum nl80211_sta_flags (deprecated, use %NL80211_ATTR_STA_FLAGS2)
 * @NL80211_ATTR_STA_LISTEN_INTERVAL: listen interval as defined by
 *	IEEE 802.11 7.3.1.6 (u16).
 * @NL80211_ATTR_STA_SUPPORTED_RATES: supported rates, array of supported
 *	rates as defined by IEEE 802.11 7.3.2.2 but without the length
 *	restriction (at most %NL80211_MAX_SUPP_RATES).
 * @NL80211_ATTR_STA_VLAN: interface index of VLAN interface to move station
 *	to, or the AP interface the station was originally added to to.
 * @NL80211_ATTR_STA_INFO: information about a station, part of station info
 *	given for %NL80211_CMD_GET_STATION, nested attribute containing
 *	info as possible, see &enum nl80211_sta_info.
 *
 * @NL80211_ATTR_WIPHY_BANDS: Information about an operating bands,
 *	consisting of a nested array.
 *
 * @NL80211_ATTR_MESH_ID: mesh id (1-32 bytes).
 * @NL80211_ATTR_PLINK_ACTION: action to perform on the mesh peer link.
 * @NL80211_ATTR_MPATH_NEXT_HOP: MAC address of the next hop for a mesh path.
 * @NL80211_ATTR_MPATH_INFO: information about a mesh_path, part of mesh path
 * 	info given for %NL80211_CMD_GET_MPATH, nested attribute described at
 *	&enum nl80211_mpath_info.
 *
 * @NL80211_ATTR_MNTR_FLAGS: flags, nested element with NLA_FLAG attributes of
 *      &enum nl80211_mntr_flags.
 *
 * @NL80211_ATTR_REG_ALPHA2: an ISO-3166-alpha2 country code for which the
 * 	current regulatory domain should be set to or is already set to.
 * 	For example, 'CR', for Costa Rica. This attribute is used by the kernel
 * 	to query the CRDA to retrieve one regulatory domain. This attribute can
 * 	also be used by userspace to query the kernel for the currently set
 * 	regulatory domain. We chose an alpha2 as that is also used by the
 * 	IEEE-802.11d country information element to identify a country.
 * 	Users can also simply ask the wireless core to set regulatory domain
 * 	to a specific alpha2.
 * @NL80211_ATTR_REG_RULES: a nested array of regulatory domain regulatory
 *	rules.
 *
 * @NL80211_ATTR_BSS_CTS_PROT: whether CTS protection is enabled (u8, 0 or 1)
 * @NL80211_ATTR_BSS_SHORT_PREAMBLE: whether short preamble is enabled
 *	(u8, 0 or 1)
 * @NL80211_ATTR_BSS_SHORT_SLOT_TIME: whether short slot time enabled
 *	(u8, 0 or 1)
 * @NL80211_ATTR_BSS_BASIC_RATES: basic rates, array of basic
 *	rates in format defined by IEEE 802.11 7.3.2.2 but without the length
 *	restriction (at most %NL80211_MAX_SUPP_RATES).
 *
 * @NL80211_ATTR_HT_CAPABILITY: HT Capability information element (from
 *	association request when used with NL80211_CMD_NEW_STATION)
 *
 * @NL80211_ATTR_SUPPORTED_IFTYPES: nested attribute containing all
 *	supported interface types, each a flag attribute with the number
 *	of the interface mode.
 *
 * @NL80211_ATTR_MGMT_SUBTYPE: Management frame subtype for
 *	%NL80211_CMD_SET_MGMT_EXTRA_IE.
 *
 * @NL80211_ATTR_IE: Information element(s) data (used, e.g., with
 *	%NL80211_CMD_SET_MGMT_EXTRA_IE).
 *
 * @NL80211_ATTR_MAX_NUM_SCAN_SSIDS: number of SSIDs you can scan with
 *	a single scan request, a wiphy attribute.
 * @NL80211_ATTR_MAX_SCAN_IE_LEN: maximum length of information elements
 *	that can be added to a scan request
 *
 * @NL80211_ATTR_SCAN_FREQUENCIES: nested attribute with frequencies (in MHz)
 * @NL80211_ATTR_SCAN_SSIDS: nested attribute with SSIDs, leave out for passive
 *	scanning and include a zero-length SSID (wildcard) for wildcard scan
 * @NL80211_ATTR_BSS: scan result BSS
 *
 * @NL80211_ATTR_REG_INITIATOR: indicates who requested the regulatory domain
 * 	currently in effect. This could be any of the %NL80211_REGDOM_SET_BY_*
 * @NL80211_ATTR_REG_TYPE: indicates the type of the regulatory domain currently
 * 	set. This can be one of the nl80211_reg_type (%NL80211_REGDOM_TYPE_*)
 *
 * @NL80211_ATTR_SUPPORTED_COMMANDS: wiphy attribute that specifies
 *	an array of command numbers (i.e. a mapping index to command number)
 *	that the driver for the given wiphy supports.
 *
 * @NL80211_ATTR_FRAME: frame data (binary attribute), including frame header
 *	and body, but not FCS; used, e.g., with NL80211_CMD_AUTHENTICATE and
 *	NL80211_CMD_ASSOCIATE events
 * @NL80211_ATTR_SSID: SSID (binary attribute, 0..32 octets)
 * @NL80211_ATTR_AUTH_TYPE: AuthenticationType, see &enum nl80211_auth_type,
 *	represented as a u32
 * @NL80211_ATTR_REASON_CODE: ReasonCode for %NL80211_CMD_DEAUTHENTICATE and
 *	%NL80211_CMD_DISASSOCIATE, u16
 *
 * @NL80211_ATTR_KEY_TYPE: Key Type, see &enum nl80211_key_type, represented as
 *	a u32
 *
 * @NL80211_ATTR_FREQ_BEFORE: A channel which has suffered a regulatory change
 * 	due to considerations from a beacon hint. This attribute reflects
 * 	the state of the channel _before_ the beacon hint processing. This
 * 	attributes consists of a nested attribute containing
 * 	NL80211_FREQUENCY_ATTR_*
 * @NL80211_ATTR_FREQ_AFTER: A channel which has suffered a regulatory change
 * 	due to considerations from a beacon hint. This attribute reflects
 * 	the state of the channel _after_ the beacon hint processing. This
 * 	attributes consists of a nested attribute containing
 * 	NL80211_FREQUENCY_ATTR_*
 *
 * @NL80211_ATTR_CIPHER_SUITES: a set of u32 values indicating the supported
 *	cipher suites
 *
 * @NL80211_ATTR_FREQ_FIXED: a flag indicating the IBSS should not try to look
 *	for other networks on different channels
 *
 * @NL80211_ATTR_TIMED_OUT: a flag indicating than an operation timed out; this
 *	is used, e.g., with %NL80211_CMD_AUTHENTICATE event
 *
 * @NL80211_ATTR_USE_MFP: Whether management frame protection (IEEE 802.11w) is
 *	used for the association (&enum nl80211_mfp, represented as a u32);
 *	this attribute can be used
 *	with %NL80211_CMD_ASSOCIATE request
 *
 * @NL80211_ATTR_STA_FLAGS2: Attribute containing a
 *	&struct nl80211_sta_flag_update.
 *
 * @NL80211_ATTR_CONTROL_PORT: A flag indicating whether user space controls
 *	IEEE 802.1X port, i.e., sets/clears %NL80211_STA_FLAG_AUTHORIZED, in
 *	station mode. If the flag is included in %NL80211_CMD_ASSOCIATE
 *	request, the driver will assume that the port is unauthorized until
 *	authorized by user space. Otherwise, port is marked authorized by
 *	default in station mode.
 * @NL80211_ATTR_CONTROL_PORT_ETHERTYPE: A 16-bit value indicating the
 *	ethertype that will be used for key negotiation. It can be
 *	specified with the associate and connect commands. If it is not
 *	specified, the value defaults to 0x888E (PAE, 802.1X). This
 *	attribute is also used as a flag in the wiphy information to
 *	indicate that protocols other than PAE are supported.
 * @NL80211_ATTR_CONTROL_PORT_NO_ENCRYPT: When included along with
 *	%NL80211_ATTR_CONTROL_PORT_ETHERTYPE, indicates that the custom
 *	ethertype frames used for key negotiation must not be encrypted.
 *
 * @NL80211_ATTR_TESTDATA: Testmode data blob, passed through to the driver.
 *	We recommend using nested, driver-specific attributes within this.
 *
 * @NL80211_ATTR_DISCONNECTED_BY_AP: A flag indicating that the DISCONNECT
 *	event was due to the AP disconnecting the station, and not due to
 *	a local disconnect request.
 * @NL80211_ATTR_STATUS_CODE: StatusCode for the %NL80211_CMD_CONNECT
 *	event (u16)
 * @NL80211_ATTR_PRIVACY: Flag attribute, used with connect(), indicating
 *	that protected APs should be used.
 *
 * @NL80211_ATTR_CIPHERS_PAIRWISE: Used with CONNECT and ASSOCIATE to
 *	indicate which unicast key ciphers will be used with the connection
 *	(an array of u32).
 * @NL80211_ATTR_CIPHER_GROUP: Used with CONNECT and ASSOCIATE to indicate
 *	which group key cipher will be used with the connection (a u32).
 * @NL80211_ATTR_WPA_VERSIONS: Used with CONNECT and ASSOCIATE to indicate
 *	which WPA version(s) the AP we want to associate with is using
 *	(a u32 with flags from &enum nl80211_wpa_versions).
 * @NL80211_ATTR_AKM_SUITES: Used with CONNECT and ASSOCIATE to indicate
 *	which key management algorithm(s) to use (an array of u32).
 *
 * @NL80211_ATTR_REQ_IE: (Re)association request information elements as
 *	sent out by the card, for ROAM and successful CONNECT events.
 * @NL80211_ATTR_RESP_IE: (Re)association response information elements as
 *	sent by peer, for ROAM and successful CONNECT events.
 *
 * @NL80211_ATTR_PREV_BSSID: previous BSSID, to be used by in ASSOCIATE
 *	commands to specify using a reassociate frame
 *
 * @NL80211_ATTR_KEY: key information in a nested attribute with
 *	%NL80211_KEY_* sub-attributes
 * @NL80211_ATTR_KEYS: array of keys for static WEP keys for connect()
 *	and join_ibss(), key information is in a nested attribute each
 *	with %NL80211_KEY_* sub-attributes
 *
 * @NL80211_ATTR_PID: Process ID of a network namespace.
 *
 * @NL80211_ATTR_GENERATION: Used to indicate consistent snapshots for
 *	dumps. This number increases whenever the object list being
 *	dumped changes, and as such userspace can verify that it has
 *	obtained a complete and consistent snapshot by verifying that
 *	all dump messages contain the same generation number. If it
 *	changed then the list changed and the dump should be repeated
 *	completely from scratch.
 *
 * @NL80211_ATTR_4ADDR: Use 4-address frames on a virtual interface
 *
 * @NL80211_ATTR_SURVEY_INFO: survey information about a channel, part of
 *      the survey response for %NL80211_CMD_GET_SURVEY, nested attribute
 *      containing info as possible, see &enum survey_info.
 *
 * @NL80211_ATTR_PMKID: PMK material for PMKSA caching.
 * @NL80211_ATTR_MAX_NUM_PMKIDS: maximum number of PMKIDs a firmware can
 *	cache, a wiphy attribute.
 *
 * @NL80211_ATTR_DURATION: Duration of an operation in milliseconds, u32.
 * @NL80211_ATTR_MAX_REMAIN_ON_CHANNEL_DURATION: Device attribute that
 *	specifies the maximum duration that can be requested with the
 *	remain-on-channel operation, in milliseconds, u32.
 *
 * @NL80211_ATTR_COOKIE: Generic 64-bit cookie to identify objects.
 *
 * @NL80211_ATTR_TX_RATES: Nested set of attributes
 *	(enum nl80211_tx_rate_attributes) describing TX rates per band. The
 *	enum nl80211_band value is used as the index (nla_type() of the nested
 *	data. If a band is not included, it will be configured to allow all
 *	rates based on negotiated supported rates information. This attribute
 *	is used with %NL80211_CMD_SET_TX_BITRATE_MASK.
 *
 * @NL80211_ATTR_FRAME_MATCH: A binary attribute which typically must contain
 *	at least one byte, currently used with @NL80211_CMD_REGISTER_FRAME.
 * @NL80211_ATTR_FRAME_TYPE: A u16 indicating the frame type/subtype for the
 *	@NL80211_CMD_REGISTER_FRAME command.
 * @NL80211_ATTR_TX_FRAME_TYPES: wiphy capability attribute, which is a
 *	nested attribute of %NL80211_ATTR_FRAME_TYPE attributes, containing
 *	information about which frame types can be transmitted with
 *	%NL80211_CMD_FRAME.
 * @NL80211_ATTR_RX_FRAME_TYPES: wiphy capability attribute, which is a
 *	nested attribute of %NL80211_ATTR_FRAME_TYPE attributes, containing
 *	information about which frame types can be registered for RX.
 *
 * @NL80211_ATTR_ACK: Flag attribute indicating that the frame was
 *	acknowledged by the recipient.
 *
 * @NL80211_ATTR_CQM: connection quality monitor configuration in a
 *	nested attribute with %NL80211_ATTR_CQM_* sub-attributes.
 *
 * @NL80211_ATTR_LOCAL_STATE_CHANGE: Flag attribute to indicate that a command
 *	is requesting a local authentication/association state change without
 *	invoking actual management frame exchange. This can be used with
 *	NL80211_CMD_AUTHENTICATE, NL80211_CMD_DEAUTHENTICATE,
 *	NL80211_CMD_DISASSOCIATE.
 *
 * @NL80211_ATTR_AP_ISOLATE: (AP mode) Do not forward traffic between stations
 *	connected to this BSS.
 *
 * @NL80211_ATTR_WIPHY_TX_POWER_SETTING: Transmit power setting type. See
 *      &enum nl80211_tx_power_setting for possible values.
 * @NL80211_ATTR_WIPHY_TX_POWER_LEVEL: Transmit power level in signed mBm units.
 *      This is used in association with @NL80211_ATTR_WIPHY_TX_POWER_SETTING
 *      for non-automatic settings.
 *
 * @NL80211_ATTR_SUPPORT_IBSS_RSN: The device supports IBSS RSN, which mostly
 *	means support for per-station GTKs.
 *
 * @NL80211_ATTR_WIPHY_ANTENNA_TX: Bitmap of allowed antennas for transmitting.
 *	This can be used to mask out antennas which are not attached or should
 *	not be used for transmitting. If an antenna is not selected in this
 *	bitmap the hardware is not allowed to transmit on this antenna.
 *
 *	Each bit represents one antenna, starting with antenna 1 at the first
 *	bit. Depending on which antennas are selected in the bitmap, 802.11n
 *	drivers can derive which chainmasks to use (if all antennas belonging to
 *	a particular chain are disabled this chain should be disabled) and if
 *	a chain has diversity antennas wether diversity should be used or not.
 *	HT capabilities (STBC, TX Beamforming, Antenna selection) can be
 *	derived from the available chains after applying the antenna mask.
 *	Non-802.11n drivers can derive wether to use diversity or not.
 *	Drivers may reject configurations or RX/TX mask combinations they cannot
 *	support by returning -EINVAL.
 *
 * @NL80211_ATTR_WIPHY_ANTENNA_RX: Bitmap of allowed antennas for receiving.
 *	This can be used to mask out antennas which are not attached or should
 *	not be used for receiving. If an antenna is not selected in this bitmap
 *	the hardware should not be configured to receive on this antenna.
 *	For a more detailed descripton see @NL80211_ATTR_WIPHY_ANTENNA_TX.
 *
<<<<<<< HEAD
=======
 * @NL80211_ATTR_WIPHY_ANTENNA_AVAIL_TX: Bitmap of antennas which are available
 *	for configuration as TX antennas via the above parameters.
 *
 * @NL80211_ATTR_WIPHY_ANTENNA_AVAIL_RX: Bitmap of antennas which are available
 *	for configuration as RX antennas via the above parameters.
 *
>>>>>>> 3d986b25
 * @NL80211_ATTR_MCAST_RATE: Multicast tx rate (in 100 kbps) for IBSS
 *
 * @NL80211_ATTR_OFFCHANNEL_TX_OK: For management frame TX, the frame may be
 *	transmitted on another channel when the channel given doesn't match
 *	the current channel. If the current channel doesn't match and this
 *	flag isn't set, the frame will be rejected. This is also used as an
 *	nl80211 capability flag.
 *
 * @NL80211_ATTR_BSS_HTOPMODE: HT operation mode (u16)
 *
<<<<<<< HEAD
=======
 * @NL80211_ATTR_KEY_DEFAULT_TYPES: A nested attribute containing flags
 *	attributes, specifying what a key should be set as default as.
 *	See &enum nl80211_key_default_types.
 *
 * @NL80211_ATTR_MESH_SETUP: Optional mesh setup parameters.  These cannot be
 * changed once the mesh is active.
 *
>>>>>>> 3d986b25
 * @NL80211_ATTR_MAX: highest attribute number currently defined
 * @__NL80211_ATTR_AFTER_LAST: internal use
 */
enum nl80211_attrs {
/* don't change the order or add anything inbetween, this is ABI! */
	NL80211_ATTR_UNSPEC,

	NL80211_ATTR_WIPHY,
	NL80211_ATTR_WIPHY_NAME,

	NL80211_ATTR_IFINDEX,
	NL80211_ATTR_IFNAME,
	NL80211_ATTR_IFTYPE,

	NL80211_ATTR_MAC,

	NL80211_ATTR_KEY_DATA,
	NL80211_ATTR_KEY_IDX,
	NL80211_ATTR_KEY_CIPHER,
	NL80211_ATTR_KEY_SEQ,
	NL80211_ATTR_KEY_DEFAULT,

	NL80211_ATTR_BEACON_INTERVAL,
	NL80211_ATTR_DTIM_PERIOD,
	NL80211_ATTR_BEACON_HEAD,
	NL80211_ATTR_BEACON_TAIL,

	NL80211_ATTR_STA_AID,
	NL80211_ATTR_STA_FLAGS,
	NL80211_ATTR_STA_LISTEN_INTERVAL,
	NL80211_ATTR_STA_SUPPORTED_RATES,
	NL80211_ATTR_STA_VLAN,
	NL80211_ATTR_STA_INFO,

	NL80211_ATTR_WIPHY_BANDS,

	NL80211_ATTR_MNTR_FLAGS,

	NL80211_ATTR_MESH_ID,
	NL80211_ATTR_STA_PLINK_ACTION,
	NL80211_ATTR_MPATH_NEXT_HOP,
	NL80211_ATTR_MPATH_INFO,

	NL80211_ATTR_BSS_CTS_PROT,
	NL80211_ATTR_BSS_SHORT_PREAMBLE,
	NL80211_ATTR_BSS_SHORT_SLOT_TIME,

	NL80211_ATTR_HT_CAPABILITY,

	NL80211_ATTR_SUPPORTED_IFTYPES,

	NL80211_ATTR_REG_ALPHA2,
	NL80211_ATTR_REG_RULES,

	NL80211_ATTR_MESH_CONFIG,

	NL80211_ATTR_BSS_BASIC_RATES,

	NL80211_ATTR_WIPHY_TXQ_PARAMS,
	NL80211_ATTR_WIPHY_FREQ,
	NL80211_ATTR_WIPHY_CHANNEL_TYPE,

	NL80211_ATTR_KEY_DEFAULT_MGMT,

	NL80211_ATTR_MGMT_SUBTYPE,
	NL80211_ATTR_IE,

	NL80211_ATTR_MAX_NUM_SCAN_SSIDS,

	NL80211_ATTR_SCAN_FREQUENCIES,
	NL80211_ATTR_SCAN_SSIDS,
	NL80211_ATTR_GENERATION, /* replaces old SCAN_GENERATION */
	NL80211_ATTR_BSS,

	NL80211_ATTR_REG_INITIATOR,
	NL80211_ATTR_REG_TYPE,

	NL80211_ATTR_SUPPORTED_COMMANDS,

	NL80211_ATTR_FRAME,
	NL80211_ATTR_SSID,
	NL80211_ATTR_AUTH_TYPE,
	NL80211_ATTR_REASON_CODE,

	NL80211_ATTR_KEY_TYPE,

	NL80211_ATTR_MAX_SCAN_IE_LEN,
	NL80211_ATTR_CIPHER_SUITES,

	NL80211_ATTR_FREQ_BEFORE,
	NL80211_ATTR_FREQ_AFTER,

	NL80211_ATTR_FREQ_FIXED,


	NL80211_ATTR_WIPHY_RETRY_SHORT,
	NL80211_ATTR_WIPHY_RETRY_LONG,
	NL80211_ATTR_WIPHY_FRAG_THRESHOLD,
	NL80211_ATTR_WIPHY_RTS_THRESHOLD,

	NL80211_ATTR_TIMED_OUT,

	NL80211_ATTR_USE_MFP,

	NL80211_ATTR_STA_FLAGS2,

	NL80211_ATTR_CONTROL_PORT,

	NL80211_ATTR_TESTDATA,

	NL80211_ATTR_PRIVACY,

	NL80211_ATTR_DISCONNECTED_BY_AP,
	NL80211_ATTR_STATUS_CODE,

	NL80211_ATTR_CIPHER_SUITES_PAIRWISE,
	NL80211_ATTR_CIPHER_SUITE_GROUP,
	NL80211_ATTR_WPA_VERSIONS,
	NL80211_ATTR_AKM_SUITES,

	NL80211_ATTR_REQ_IE,
	NL80211_ATTR_RESP_IE,

	NL80211_ATTR_PREV_BSSID,

	NL80211_ATTR_KEY,
	NL80211_ATTR_KEYS,

	NL80211_ATTR_PID,

	NL80211_ATTR_4ADDR,

	NL80211_ATTR_SURVEY_INFO,

	NL80211_ATTR_PMKID,
	NL80211_ATTR_MAX_NUM_PMKIDS,

	NL80211_ATTR_DURATION,

	NL80211_ATTR_COOKIE,

	NL80211_ATTR_WIPHY_COVERAGE_CLASS,

	NL80211_ATTR_TX_RATES,

	NL80211_ATTR_FRAME_MATCH,

	NL80211_ATTR_ACK,

	NL80211_ATTR_PS_STATE,

	NL80211_ATTR_CQM,

	NL80211_ATTR_LOCAL_STATE_CHANGE,

	NL80211_ATTR_AP_ISOLATE,

	NL80211_ATTR_WIPHY_TX_POWER_SETTING,
	NL80211_ATTR_WIPHY_TX_POWER_LEVEL,

	NL80211_ATTR_TX_FRAME_TYPES,
	NL80211_ATTR_RX_FRAME_TYPES,
	NL80211_ATTR_FRAME_TYPE,

	NL80211_ATTR_CONTROL_PORT_ETHERTYPE,
	NL80211_ATTR_CONTROL_PORT_NO_ENCRYPT,

	NL80211_ATTR_SUPPORT_IBSS_RSN,

	NL80211_ATTR_WIPHY_ANTENNA_TX,
	NL80211_ATTR_WIPHY_ANTENNA_RX,

	NL80211_ATTR_MCAST_RATE,

	NL80211_ATTR_OFFCHANNEL_TX_OK,

	NL80211_ATTR_BSS_HT_OPMODE,

<<<<<<< HEAD
=======
	NL80211_ATTR_KEY_DEFAULT_TYPES,

	NL80211_ATTR_MAX_REMAIN_ON_CHANNEL_DURATION,

	NL80211_ATTR_MESH_SETUP,

	NL80211_ATTR_WIPHY_ANTENNA_AVAIL_TX,
	NL80211_ATTR_WIPHY_ANTENNA_AVAIL_RX,

>>>>>>> 3d986b25
	/* add attributes here, update the policy in nl80211.c */

	__NL80211_ATTR_AFTER_LAST,
	NL80211_ATTR_MAX = __NL80211_ATTR_AFTER_LAST - 1
};

/* source-level API compatibility */
#define NL80211_ATTR_SCAN_GENERATION NL80211_ATTR_GENERATION
#define	NL80211_ATTR_MESH_PARAMS NL80211_ATTR_MESH_CONFIG

/*
 * Allow user space programs to use #ifdef on new attributes by defining them
 * here
 */
#define NL80211_CMD_CONNECT NL80211_CMD_CONNECT
#define NL80211_ATTR_HT_CAPABILITY NL80211_ATTR_HT_CAPABILITY
#define NL80211_ATTR_BSS_BASIC_RATES NL80211_ATTR_BSS_BASIC_RATES
#define NL80211_ATTR_WIPHY_TXQ_PARAMS NL80211_ATTR_WIPHY_TXQ_PARAMS
#define NL80211_ATTR_WIPHY_FREQ NL80211_ATTR_WIPHY_FREQ
#define NL80211_ATTR_WIPHY_CHANNEL_TYPE NL80211_ATTR_WIPHY_CHANNEL_TYPE
#define NL80211_ATTR_MGMT_SUBTYPE NL80211_ATTR_MGMT_SUBTYPE
#define NL80211_ATTR_IE NL80211_ATTR_IE
#define NL80211_ATTR_REG_INITIATOR NL80211_ATTR_REG_INITIATOR
#define NL80211_ATTR_REG_TYPE NL80211_ATTR_REG_TYPE
#define NL80211_ATTR_FRAME NL80211_ATTR_FRAME
#define NL80211_ATTR_SSID NL80211_ATTR_SSID
#define NL80211_ATTR_AUTH_TYPE NL80211_ATTR_AUTH_TYPE
#define NL80211_ATTR_REASON_CODE NL80211_ATTR_REASON_CODE
#define NL80211_ATTR_CIPHER_SUITES_PAIRWISE NL80211_ATTR_CIPHER_SUITES_PAIRWISE
#define NL80211_ATTR_CIPHER_SUITE_GROUP NL80211_ATTR_CIPHER_SUITE_GROUP
#define NL80211_ATTR_WPA_VERSIONS NL80211_ATTR_WPA_VERSIONS
#define NL80211_ATTR_AKM_SUITES NL80211_ATTR_AKM_SUITES
#define NL80211_ATTR_KEY NL80211_ATTR_KEY
#define NL80211_ATTR_KEYS NL80211_ATTR_KEYS

#define NL80211_MAX_SUPP_RATES			32
#define NL80211_MAX_SUPP_REG_RULES		32
#define NL80211_TKIP_DATA_OFFSET_ENCR_KEY	0
#define NL80211_TKIP_DATA_OFFSET_TX_MIC_KEY	16
#define NL80211_TKIP_DATA_OFFSET_RX_MIC_KEY	24
#define NL80211_HT_CAPABILITY_LEN		26

#define NL80211_MAX_NR_CIPHER_SUITES		5
#define NL80211_MAX_NR_AKM_SUITES		2

/**
 * enum nl80211_iftype - (virtual) interface types
 *
 * @NL80211_IFTYPE_UNSPECIFIED: unspecified type, driver decides
 * @NL80211_IFTYPE_ADHOC: independent BSS member
 * @NL80211_IFTYPE_STATION: managed BSS member
 * @NL80211_IFTYPE_AP: access point
 * @NL80211_IFTYPE_AP_VLAN: VLAN interface for access points
 * @NL80211_IFTYPE_WDS: wireless distribution interface
 * @NL80211_IFTYPE_MONITOR: monitor interface receiving all frames
 * @NL80211_IFTYPE_MESH_POINT: mesh point
 * @NL80211_IFTYPE_P2P_CLIENT: P2P client
 * @NL80211_IFTYPE_P2P_GO: P2P group owner
 * @NL80211_IFTYPE_MAX: highest interface type number currently defined
 * @NUM_NL80211_IFTYPES: number of defined interface types
 *
 * These values are used with the %NL80211_ATTR_IFTYPE
 * to set the type of an interface.
 *
 */
enum nl80211_iftype {
	NL80211_IFTYPE_UNSPECIFIED,
	NL80211_IFTYPE_ADHOC,
	NL80211_IFTYPE_STATION,
	NL80211_IFTYPE_AP,
	NL80211_IFTYPE_AP_VLAN,
	NL80211_IFTYPE_WDS,
	NL80211_IFTYPE_MONITOR,
	NL80211_IFTYPE_MESH_POINT,
	NL80211_IFTYPE_P2P_CLIENT,
	NL80211_IFTYPE_P2P_GO,

	/* keep last */
	NUM_NL80211_IFTYPES,
	NL80211_IFTYPE_MAX = NUM_NL80211_IFTYPES - 1
};

/**
 * enum nl80211_sta_flags - station flags
 *
 * Station flags. When a station is added to an AP interface, it is
 * assumed to be already associated (and hence authenticated.)
 *
 * @__NL80211_STA_FLAG_INVALID: attribute number 0 is reserved
 * @NL80211_STA_FLAG_AUTHORIZED: station is authorized (802.1X)
 * @NL80211_STA_FLAG_SHORT_PREAMBLE: station is capable of receiving frames
 *	with short barker preamble
 * @NL80211_STA_FLAG_WME: station is WME/QoS capable
 * @NL80211_STA_FLAG_MFP: station uses management frame protection
 * @NL80211_STA_FLAG_MAX: highest station flag number currently defined
 * @__NL80211_STA_FLAG_AFTER_LAST: internal use
 */
enum nl80211_sta_flags {
	__NL80211_STA_FLAG_INVALID,
	NL80211_STA_FLAG_AUTHORIZED,
	NL80211_STA_FLAG_SHORT_PREAMBLE,
	NL80211_STA_FLAG_WME,
	NL80211_STA_FLAG_MFP,

	/* keep last */
	__NL80211_STA_FLAG_AFTER_LAST,
	NL80211_STA_FLAG_MAX = __NL80211_STA_FLAG_AFTER_LAST - 1
};

/**
 * struct nl80211_sta_flag_update - station flags mask/set
 * @mask: mask of station flags to set
 * @set: which values to set them to
 *
 * Both mask and set contain bits as per &enum nl80211_sta_flags.
 */
struct nl80211_sta_flag_update {
	__u32 mask;
	__u32 set;
} __attribute__((packed));

/**
 * enum nl80211_rate_info - bitrate information
 *
 * These attribute types are used with %NL80211_STA_INFO_TXRATE
 * when getting information about the bitrate of a station.
 *
 * @__NL80211_RATE_INFO_INVALID: attribute number 0 is reserved
 * @NL80211_RATE_INFO_BITRATE: total bitrate (u16, 100kbit/s)
 * @NL80211_RATE_INFO_MCS: mcs index for 802.11n (u8)
 * @NL80211_RATE_INFO_40_MHZ_WIDTH: 40 Mhz dualchannel bitrate
 * @NL80211_RATE_INFO_SHORT_GI: 400ns guard interval
 * @NL80211_RATE_INFO_MAX: highest rate_info number currently defined
 * @__NL80211_RATE_INFO_AFTER_LAST: internal use
 */
enum nl80211_rate_info {
	__NL80211_RATE_INFO_INVALID,
	NL80211_RATE_INFO_BITRATE,
	NL80211_RATE_INFO_MCS,
	NL80211_RATE_INFO_40_MHZ_WIDTH,
	NL80211_RATE_INFO_SHORT_GI,

	/* keep last */
	__NL80211_RATE_INFO_AFTER_LAST,
	NL80211_RATE_INFO_MAX = __NL80211_RATE_INFO_AFTER_LAST - 1
};

/**
 * enum nl80211_sta_info - station information
 *
 * These attribute types are used with %NL80211_ATTR_STA_INFO
 * when getting information about a station.
 *
 * @__NL80211_STA_INFO_INVALID: attribute number 0 is reserved
 * @NL80211_STA_INFO_INACTIVE_TIME: time since last activity (u32, msecs)
 * @NL80211_STA_INFO_RX_BYTES: total received bytes (u32, from this station)
 * @NL80211_STA_INFO_TX_BYTES: total transmitted bytes (u32, to this station)
 * @__NL80211_STA_INFO_AFTER_LAST: internal
 * @NL80211_STA_INFO_MAX: highest possible station info attribute
 * @NL80211_STA_INFO_SIGNAL: signal strength of last received PPDU (u8, dBm)
 * @NL80211_STA_INFO_TX_BITRATE: current unicast tx rate, nested attribute
 * 	containing info as possible, see &enum nl80211_sta_info_txrate.
 * @NL80211_STA_INFO_RX_PACKETS: total received packet (u32, from this station)
 * @NL80211_STA_INFO_TX_PACKETS: total transmitted packets (u32, to this
 *	station)
 * @NL80211_STA_INFO_TX_RETRIES: total retries (u32, to this station)
 * @NL80211_STA_INFO_TX_FAILED: total failed packets (u32, to this station)
 * @NL80211_STA_INFO_SIGNAL_AVG: signal strength average (u8, dBm)
 */
enum nl80211_sta_info {
	__NL80211_STA_INFO_INVALID,
	NL80211_STA_INFO_INACTIVE_TIME,
	NL80211_STA_INFO_RX_BYTES,
	NL80211_STA_INFO_TX_BYTES,
	NL80211_STA_INFO_LLID,
	NL80211_STA_INFO_PLID,
	NL80211_STA_INFO_PLINK_STATE,
	NL80211_STA_INFO_SIGNAL,
	NL80211_STA_INFO_TX_BITRATE,
	NL80211_STA_INFO_RX_PACKETS,
	NL80211_STA_INFO_TX_PACKETS,
	NL80211_STA_INFO_TX_RETRIES,
	NL80211_STA_INFO_TX_FAILED,
	NL80211_STA_INFO_SIGNAL_AVG,

	/* keep last */
	__NL80211_STA_INFO_AFTER_LAST,
	NL80211_STA_INFO_MAX = __NL80211_STA_INFO_AFTER_LAST - 1
};

/**
 * enum nl80211_mpath_flags - nl80211 mesh path flags
 *
 * @NL80211_MPATH_FLAG_ACTIVE: the mesh path is active
 * @NL80211_MPATH_FLAG_RESOLVING: the mesh path discovery process is running
 * @NL80211_MPATH_FLAG_SN_VALID: the mesh path contains a valid SN
 * @NL80211_MPATH_FLAG_FIXED: the mesh path has been manually set
 * @NL80211_MPATH_FLAG_RESOLVED: the mesh path discovery process succeeded
 */
enum nl80211_mpath_flags {
	NL80211_MPATH_FLAG_ACTIVE =	1<<0,
	NL80211_MPATH_FLAG_RESOLVING =	1<<1,
	NL80211_MPATH_FLAG_SN_VALID =	1<<2,
	NL80211_MPATH_FLAG_FIXED =	1<<3,
	NL80211_MPATH_FLAG_RESOLVED =	1<<4,
};

/**
 * enum nl80211_mpath_info - mesh path information
 *
 * These attribute types are used with %NL80211_ATTR_MPATH_INFO when getting
 * information about a mesh path.
 *
 * @__NL80211_MPATH_INFO_INVALID: attribute number 0 is reserved
 * @NL80211_MPATH_INFO_FRAME_QLEN: number of queued frames for this destination
 * @NL80211_MPATH_INFO_SN: destination sequence number
 * @NL80211_MPATH_INFO_METRIC: metric (cost) of this mesh path
 * @NL80211_MPATH_INFO_EXPTIME: expiration time for the path, in msec from now
 * @NL80211_MPATH_INFO_FLAGS: mesh path flags, enumerated in
 * 	&enum nl80211_mpath_flags;
 * @NL80211_MPATH_INFO_DISCOVERY_TIMEOUT: total path discovery timeout, in msec
 * @NL80211_MPATH_INFO_DISCOVERY_RETRIES: mesh path discovery retries
 * @NL80211_MPATH_INFO_MAX: highest mesh path information attribute number
 *	currently defind
 * @__NL80211_MPATH_INFO_AFTER_LAST: internal use
 */
enum nl80211_mpath_info {
	__NL80211_MPATH_INFO_INVALID,
	NL80211_MPATH_INFO_FRAME_QLEN,
	NL80211_MPATH_INFO_SN,
	NL80211_MPATH_INFO_METRIC,
	NL80211_MPATH_INFO_EXPTIME,
	NL80211_MPATH_INFO_FLAGS,
	NL80211_MPATH_INFO_DISCOVERY_TIMEOUT,
	NL80211_MPATH_INFO_DISCOVERY_RETRIES,

	/* keep last */
	__NL80211_MPATH_INFO_AFTER_LAST,
	NL80211_MPATH_INFO_MAX = __NL80211_MPATH_INFO_AFTER_LAST - 1
};

/**
 * enum nl80211_band_attr - band attributes
 * @__NL80211_BAND_ATTR_INVALID: attribute number 0 is reserved
 * @NL80211_BAND_ATTR_FREQS: supported frequencies in this band,
 *	an array of nested frequency attributes
 * @NL80211_BAND_ATTR_RATES: supported bitrates in this band,
 *	an array of nested bitrate attributes
 * @NL80211_BAND_ATTR_HT_MCS_SET: 16-byte attribute containing the MCS set as
 *	defined in 802.11n
 * @NL80211_BAND_ATTR_HT_CAPA: HT capabilities, as in the HT information IE
 * @NL80211_BAND_ATTR_HT_AMPDU_FACTOR: A-MPDU factor, as in 11n
 * @NL80211_BAND_ATTR_HT_AMPDU_DENSITY: A-MPDU density, as in 11n
 * @NL80211_BAND_ATTR_MAX: highest band attribute currently defined
 * @__NL80211_BAND_ATTR_AFTER_LAST: internal use
 */
enum nl80211_band_attr {
	__NL80211_BAND_ATTR_INVALID,
	NL80211_BAND_ATTR_FREQS,
	NL80211_BAND_ATTR_RATES,

	NL80211_BAND_ATTR_HT_MCS_SET,
	NL80211_BAND_ATTR_HT_CAPA,
	NL80211_BAND_ATTR_HT_AMPDU_FACTOR,
	NL80211_BAND_ATTR_HT_AMPDU_DENSITY,

	/* keep last */
	__NL80211_BAND_ATTR_AFTER_LAST,
	NL80211_BAND_ATTR_MAX = __NL80211_BAND_ATTR_AFTER_LAST - 1
};

#define NL80211_BAND_ATTR_HT_CAPA NL80211_BAND_ATTR_HT_CAPA

/**
 * enum nl80211_frequency_attr - frequency attributes
 * @__NL80211_FREQUENCY_ATTR_INVALID: attribute number 0 is reserved
 * @NL80211_FREQUENCY_ATTR_FREQ: Frequency in MHz
 * @NL80211_FREQUENCY_ATTR_DISABLED: Channel is disabled in current
 *	regulatory domain.
 * @NL80211_FREQUENCY_ATTR_PASSIVE_SCAN: Only passive scanning is
 *	permitted on this channel in current regulatory domain.
 * @NL80211_FREQUENCY_ATTR_NO_IBSS: IBSS networks are not permitted
 *	on this channel in current regulatory domain.
 * @NL80211_FREQUENCY_ATTR_RADAR: Radar detection is mandatory
 *	on this channel in current regulatory domain.
 * @NL80211_FREQUENCY_ATTR_MAX_TX_POWER: Maximum transmission power in mBm
 *	(100 * dBm).
 * @NL80211_FREQUENCY_ATTR_MAX: highest frequency attribute number
 *	currently defined
 * @__NL80211_FREQUENCY_ATTR_AFTER_LAST: internal use
 */
enum nl80211_frequency_attr {
	__NL80211_FREQUENCY_ATTR_INVALID,
	NL80211_FREQUENCY_ATTR_FREQ,
	NL80211_FREQUENCY_ATTR_DISABLED,
	NL80211_FREQUENCY_ATTR_PASSIVE_SCAN,
	NL80211_FREQUENCY_ATTR_NO_IBSS,
	NL80211_FREQUENCY_ATTR_RADAR,
	NL80211_FREQUENCY_ATTR_MAX_TX_POWER,

	/* keep last */
	__NL80211_FREQUENCY_ATTR_AFTER_LAST,
	NL80211_FREQUENCY_ATTR_MAX = __NL80211_FREQUENCY_ATTR_AFTER_LAST - 1
};

#define NL80211_FREQUENCY_ATTR_MAX_TX_POWER NL80211_FREQUENCY_ATTR_MAX_TX_POWER

/**
 * enum nl80211_bitrate_attr - bitrate attributes
 * @__NL80211_BITRATE_ATTR_INVALID: attribute number 0 is reserved
 * @NL80211_BITRATE_ATTR_RATE: Bitrate in units of 100 kbps
 * @NL80211_BITRATE_ATTR_2GHZ_SHORTPREAMBLE: Short preamble supported
 *	in 2.4 GHz band.
 * @NL80211_BITRATE_ATTR_MAX: highest bitrate attribute number
 *	currently defined
 * @__NL80211_BITRATE_ATTR_AFTER_LAST: internal use
 */
enum nl80211_bitrate_attr {
	__NL80211_BITRATE_ATTR_INVALID,
	NL80211_BITRATE_ATTR_RATE,
	NL80211_BITRATE_ATTR_2GHZ_SHORTPREAMBLE,

	/* keep last */
	__NL80211_BITRATE_ATTR_AFTER_LAST,
	NL80211_BITRATE_ATTR_MAX = __NL80211_BITRATE_ATTR_AFTER_LAST - 1
};

/**
 * enum nl80211_initiator - Indicates the initiator of a reg domain request
 * @NL80211_REGDOM_SET_BY_CORE: Core queried CRDA for a dynamic world
 * 	regulatory domain.
 * @NL80211_REGDOM_SET_BY_USER: User asked the wireless core to set the
 * 	regulatory domain.
 * @NL80211_REGDOM_SET_BY_DRIVER: a wireless drivers has hinted to the
 * 	wireless core it thinks its knows the regulatory domain we should be in.
 * @NL80211_REGDOM_SET_BY_COUNTRY_IE: the wireless core has received an
 * 	802.11 country information element with regulatory information it
 * 	thinks we should consider. cfg80211 only processes the country
 *	code from the IE, and relies on the regulatory domain information
 *	structure pased by userspace (CRDA) from our wireless-regdb.
 *	If a channel is enabled but the country code indicates it should
 *	be disabled we disable the channel and re-enable it upon disassociation.
 */
enum nl80211_reg_initiator {
	NL80211_REGDOM_SET_BY_CORE,
	NL80211_REGDOM_SET_BY_USER,
	NL80211_REGDOM_SET_BY_DRIVER,
	NL80211_REGDOM_SET_BY_COUNTRY_IE,
};

/**
 * enum nl80211_reg_type - specifies the type of regulatory domain
 * @NL80211_REGDOM_TYPE_COUNTRY: the regulatory domain set is one that pertains
 *	to a specific country. When this is set you can count on the
 *	ISO / IEC 3166 alpha2 country code being valid.
 * @NL80211_REGDOM_TYPE_WORLD: the regulatory set domain is the world regulatory
 * 	domain.
 * @NL80211_REGDOM_TYPE_CUSTOM_WORLD: the regulatory domain set is a custom
 * 	driver specific world regulatory domain. These do not apply system-wide
 * 	and are only applicable to the individual devices which have requested
 * 	them to be applied.
 * @NL80211_REGDOM_TYPE_INTERSECTION: the regulatory domain set is the product
 *	of an intersection between two regulatory domains -- the previously
 *	set regulatory domain on the system and the last accepted regulatory
 *	domain request to be processed.
 */
enum nl80211_reg_type {
	NL80211_REGDOM_TYPE_COUNTRY,
	NL80211_REGDOM_TYPE_WORLD,
	NL80211_REGDOM_TYPE_CUSTOM_WORLD,
	NL80211_REGDOM_TYPE_INTERSECTION,
};

/**
 * enum nl80211_reg_rule_attr - regulatory rule attributes
 * @__NL80211_REG_RULE_ATTR_INVALID: attribute number 0 is reserved
 * @NL80211_ATTR_REG_RULE_FLAGS: a set of flags which specify additional
 * 	considerations for a given frequency range. These are the
 * 	&enum nl80211_reg_rule_flags.
 * @NL80211_ATTR_FREQ_RANGE_START: starting frequencry for the regulatory
 * 	rule in KHz. This is not a center of frequency but an actual regulatory
 * 	band edge.
 * @NL80211_ATTR_FREQ_RANGE_END: ending frequency for the regulatory rule
 * 	in KHz. This is not a center a frequency but an actual regulatory
 * 	band edge.
 * @NL80211_ATTR_FREQ_RANGE_MAX_BW: maximum allowed bandwidth for this
 * 	frequency range, in KHz.
 * @NL80211_ATTR_POWER_RULE_MAX_ANT_GAIN: the maximum allowed antenna gain
 * 	for a given frequency range. The value is in mBi (100 * dBi).
 * 	If you don't have one then don't send this.
 * @NL80211_ATTR_POWER_RULE_MAX_EIRP: the maximum allowed EIRP for
 * 	a given frequency range. The value is in mBm (100 * dBm).
 * @NL80211_REG_RULE_ATTR_MAX: highest regulatory rule attribute number
 *	currently defined
 * @__NL80211_REG_RULE_ATTR_AFTER_LAST: internal use
 */
enum nl80211_reg_rule_attr {
	__NL80211_REG_RULE_ATTR_INVALID,
	NL80211_ATTR_REG_RULE_FLAGS,

	NL80211_ATTR_FREQ_RANGE_START,
	NL80211_ATTR_FREQ_RANGE_END,
	NL80211_ATTR_FREQ_RANGE_MAX_BW,

	NL80211_ATTR_POWER_RULE_MAX_ANT_GAIN,
	NL80211_ATTR_POWER_RULE_MAX_EIRP,

	/* keep last */
	__NL80211_REG_RULE_ATTR_AFTER_LAST,
	NL80211_REG_RULE_ATTR_MAX = __NL80211_REG_RULE_ATTR_AFTER_LAST - 1
};

/**
 * enum nl80211_reg_rule_flags - regulatory rule flags
 *
 * @NL80211_RRF_NO_OFDM: OFDM modulation not allowed
 * @NL80211_RRF_NO_CCK: CCK modulation not allowed
 * @NL80211_RRF_NO_INDOOR: indoor operation not allowed
 * @NL80211_RRF_NO_OUTDOOR: outdoor operation not allowed
 * @NL80211_RRF_DFS: DFS support is required to be used
 * @NL80211_RRF_PTP_ONLY: this is only for Point To Point links
 * @NL80211_RRF_PTMP_ONLY: this is only for Point To Multi Point links
 * @NL80211_RRF_PASSIVE_SCAN: passive scan is required
 * @NL80211_RRF_NO_IBSS: no IBSS is allowed
 */
enum nl80211_reg_rule_flags {
	NL80211_RRF_NO_OFDM		= 1<<0,
	NL80211_RRF_NO_CCK		= 1<<1,
	NL80211_RRF_NO_INDOOR		= 1<<2,
	NL80211_RRF_NO_OUTDOOR		= 1<<3,
	NL80211_RRF_DFS			= 1<<4,
	NL80211_RRF_PTP_ONLY		= 1<<5,
	NL80211_RRF_PTMP_ONLY		= 1<<6,
	NL80211_RRF_PASSIVE_SCAN	= 1<<7,
	NL80211_RRF_NO_IBSS		= 1<<8,
};

/**
 * enum nl80211_survey_info - survey information
 *
 * These attribute types are used with %NL80211_ATTR_SURVEY_INFO
 * when getting information about a survey.
 *
 * @__NL80211_SURVEY_INFO_INVALID: attribute number 0 is reserved
 * @NL80211_SURVEY_INFO_FREQUENCY: center frequency of channel
 * @NL80211_SURVEY_INFO_NOISE: noise level of channel (u8, dBm)
 * @NL80211_SURVEY_INFO_IN_USE: channel is currently being used
 * @NL80211_SURVEY_INFO_CHANNEL_TIME: amount of time (in ms) that the radio
 *	spent on this channel
 * @NL80211_SURVEY_INFO_CHANNEL_TIME_BUSY: amount of the time the primary
 *	channel was sensed busy (either due to activity or energy detect)
 * @NL80211_SURVEY_INFO_CHANNEL_TIME_EXT_BUSY: amount of time the extension
 *	channel was sensed busy
 * @NL80211_SURVEY_INFO_CHANNEL_TIME_RX: amount of time the radio spent
 *	receiving data
 * @NL80211_SURVEY_INFO_CHANNEL_TIME_TX: amount of time the radio spent
 *	transmitting data
 * @NL80211_SURVEY_INFO_MAX: highest survey info attribute number
 *	currently defined
 * @__NL80211_SURVEY_INFO_AFTER_LAST: internal use
 */
enum nl80211_survey_info {
	__NL80211_SURVEY_INFO_INVALID,
	NL80211_SURVEY_INFO_FREQUENCY,
	NL80211_SURVEY_INFO_NOISE,
	NL80211_SURVEY_INFO_IN_USE,
	NL80211_SURVEY_INFO_CHANNEL_TIME,
	NL80211_SURVEY_INFO_CHANNEL_TIME_BUSY,
	NL80211_SURVEY_INFO_CHANNEL_TIME_EXT_BUSY,
	NL80211_SURVEY_INFO_CHANNEL_TIME_RX,
	NL80211_SURVEY_INFO_CHANNEL_TIME_TX,

	/* keep last */
	__NL80211_SURVEY_INFO_AFTER_LAST,
	NL80211_SURVEY_INFO_MAX = __NL80211_SURVEY_INFO_AFTER_LAST - 1
};

/**
 * enum nl80211_mntr_flags - monitor configuration flags
 *
 * Monitor configuration flags.
 *
 * @__NL80211_MNTR_FLAG_INVALID: reserved
 *
 * @NL80211_MNTR_FLAG_FCSFAIL: pass frames with bad FCS
 * @NL80211_MNTR_FLAG_PLCPFAIL: pass frames with bad PLCP
 * @NL80211_MNTR_FLAG_CONTROL: pass control frames
 * @NL80211_MNTR_FLAG_OTHER_BSS: disable BSSID filtering
 * @NL80211_MNTR_FLAG_COOK_FRAMES: report frames after processing.
 *	overrides all other flags.
 *
 * @__NL80211_MNTR_FLAG_AFTER_LAST: internal use
 * @NL80211_MNTR_FLAG_MAX: highest possible monitor flag
 */
enum nl80211_mntr_flags {
	__NL80211_MNTR_FLAG_INVALID,
	NL80211_MNTR_FLAG_FCSFAIL,
	NL80211_MNTR_FLAG_PLCPFAIL,
	NL80211_MNTR_FLAG_CONTROL,
	NL80211_MNTR_FLAG_OTHER_BSS,
	NL80211_MNTR_FLAG_COOK_FRAMES,

	/* keep last */
	__NL80211_MNTR_FLAG_AFTER_LAST,
	NL80211_MNTR_FLAG_MAX = __NL80211_MNTR_FLAG_AFTER_LAST - 1
};

/**
 * enum nl80211_meshconf_params - mesh configuration parameters
 *
 * Mesh configuration parameters. These can be changed while the mesh is
 * active.
 *
 * @__NL80211_MESHCONF_INVALID: internal use
 *
 * @NL80211_MESHCONF_RETRY_TIMEOUT: specifies the initial retry timeout in
 * millisecond units, used by the Peer Link Open message
 *
 * @NL80211_MESHCONF_CONFIRM_TIMEOUT: specifies the inital confirm timeout, in
 * millisecond units, used by the peer link management to close a peer link
 *
 * @NL80211_MESHCONF_HOLDING_TIMEOUT: specifies the holding timeout, in
 * millisecond units
 *
 * @NL80211_MESHCONF_MAX_PEER_LINKS: maximum number of peer links allowed
 * on this mesh interface
 *
 * @NL80211_MESHCONF_MAX_RETRIES: specifies the maximum number of peer link
 * open retries that can be sent to establish a new peer link instance in a
 * mesh
 *
 * @NL80211_MESHCONF_TTL: specifies the value of TTL field set at a source mesh
 * point.
 *
 * @NL80211_MESHCONF_ELEMENT_TTL: specifies the value of TTL field set at a
 * source mesh point for path selection elements.
 *
 * @NL80211_MESHCONF_AUTO_OPEN_PLINKS: whether we should automatically
 * open peer links when we detect compatible mesh peers.
 *
 * @NL80211_MESHCONF_HWMP_MAX_PREQ_RETRIES: the number of action frames
 * containing a PREQ that an MP can send to a particular destination (path
 * target)
 *
 * @NL80211_MESHCONF_PATH_REFRESH_TIME: how frequently to refresh mesh paths
 * (in milliseconds)
 *
 * @NL80211_MESHCONF_MIN_DISCOVERY_TIMEOUT: minimum length of time to wait
 * until giving up on a path discovery (in milliseconds)
 *
 * @NL80211_MESHCONF_HWMP_ACTIVE_PATH_TIMEOUT: The time (in TUs) for which mesh
 * points receiving a PREQ shall consider the forwarding information from the
 * root to be valid. (TU = time unit)
 *
 * @NL80211_MESHCONF_HWMP_PREQ_MIN_INTERVAL: The minimum interval of time (in
 * TUs) during which an MP can send only one action frame containing a PREQ
 * reference element
 *
 * @NL80211_MESHCONF_HWMP_NET_DIAM_TRVS_TIME: The interval of time (in TUs)
 * that it takes for an HWMP information element to propagate across the mesh
 *
 * @NL80211_MESHCONF_ROOTMODE: whether root mode is enabled or not
 *
 * @NL80211_MESHCONF_ELEMENT_TTL: specifies the value of TTL field set at a
 * source mesh point for path selection elements.
 *
 * @NL80211_MESHCONF_ATTR_MAX: highest possible mesh configuration attribute
 *
 * @__NL80211_MESHCONF_ATTR_AFTER_LAST: internal use
 */
enum nl80211_meshconf_params {
	__NL80211_MESHCONF_INVALID,
	NL80211_MESHCONF_RETRY_TIMEOUT,
	NL80211_MESHCONF_CONFIRM_TIMEOUT,
	NL80211_MESHCONF_HOLDING_TIMEOUT,
	NL80211_MESHCONF_MAX_PEER_LINKS,
	NL80211_MESHCONF_MAX_RETRIES,
	NL80211_MESHCONF_TTL,
	NL80211_MESHCONF_AUTO_OPEN_PLINKS,
	NL80211_MESHCONF_HWMP_MAX_PREQ_RETRIES,
	NL80211_MESHCONF_PATH_REFRESH_TIME,
	NL80211_MESHCONF_MIN_DISCOVERY_TIMEOUT,
	NL80211_MESHCONF_HWMP_ACTIVE_PATH_TIMEOUT,
	NL80211_MESHCONF_HWMP_PREQ_MIN_INTERVAL,
	NL80211_MESHCONF_HWMP_NET_DIAM_TRVS_TIME,
	NL80211_MESHCONF_HWMP_ROOTMODE,
	NL80211_MESHCONF_ELEMENT_TTL,

	/* keep last */
	__NL80211_MESHCONF_ATTR_AFTER_LAST,
	NL80211_MESHCONF_ATTR_MAX = __NL80211_MESHCONF_ATTR_AFTER_LAST - 1
};

/**
 * enum nl80211_mesh_setup_params - mesh setup parameters
 *
 * Mesh setup parameters.  These are used to start/join a mesh and cannot be
 * changed while the mesh is active.
 *
 * @__NL80211_MESH_SETUP_INVALID: Internal use
 *
 * @NL80211_MESH_SETUP_ENABLE_VENDOR_PATH_SEL: Enable this option to use a
 * vendor specific path selection algorithm or disable it to use the default
 * HWMP.
 *
 * @NL80211_MESH_SETUP_ENABLE_VENDOR_METRIC: Enable this option to use a
 * vendor specific path metric or disable it to use the default Airtime
 * metric.
 *
 * @NL80211_MESH_SETUP_VENDOR_PATH_SEL_IE: A vendor specific information
 * element that vendors will use to identify the path selection methods and
 * metrics in use.
 *
 * @__NL80211_MESH_SETUP_ATTR_AFTER_LAST: Internal use
 */
enum nl80211_mesh_setup_params {
	__NL80211_MESH_SETUP_INVALID,
	NL80211_MESH_SETUP_ENABLE_VENDOR_PATH_SEL,
	NL80211_MESH_SETUP_ENABLE_VENDOR_METRIC,
	NL80211_MESH_SETUP_VENDOR_PATH_SEL_IE,

	/* keep last */
	__NL80211_MESH_SETUP_ATTR_AFTER_LAST,
	NL80211_MESH_SETUP_ATTR_MAX = __NL80211_MESH_SETUP_ATTR_AFTER_LAST - 1
};

/**
 * enum nl80211_txq_attr - TX queue parameter attributes
 * @__NL80211_TXQ_ATTR_INVALID: Attribute number 0 is reserved
 * @NL80211_TXQ_ATTR_QUEUE: TX queue identifier (NL80211_TXQ_Q_*)
 * @NL80211_TXQ_ATTR_TXOP: Maximum burst time in units of 32 usecs, 0 meaning
 *	disabled
 * @NL80211_TXQ_ATTR_CWMIN: Minimum contention window [a value of the form
 *	2^n-1 in the range 1..32767]
 * @NL80211_TXQ_ATTR_CWMAX: Maximum contention window [a value of the form
 *	2^n-1 in the range 1..32767]
 * @NL80211_TXQ_ATTR_AIFS: Arbitration interframe space [0..255]
 * @__NL80211_TXQ_ATTR_AFTER_LAST: Internal
 * @NL80211_TXQ_ATTR_MAX: Maximum TXQ attribute number
 */
enum nl80211_txq_attr {
	__NL80211_TXQ_ATTR_INVALID,
	NL80211_TXQ_ATTR_QUEUE,
	NL80211_TXQ_ATTR_TXOP,
	NL80211_TXQ_ATTR_CWMIN,
	NL80211_TXQ_ATTR_CWMAX,
	NL80211_TXQ_ATTR_AIFS,

	/* keep last */
	__NL80211_TXQ_ATTR_AFTER_LAST,
	NL80211_TXQ_ATTR_MAX = __NL80211_TXQ_ATTR_AFTER_LAST - 1
};

enum nl80211_txq_q {
	NL80211_TXQ_Q_VO,
	NL80211_TXQ_Q_VI,
	NL80211_TXQ_Q_BE,
	NL80211_TXQ_Q_BK
};

enum nl80211_channel_type {
	NL80211_CHAN_NO_HT,
	NL80211_CHAN_HT20,
	NL80211_CHAN_HT40MINUS,
	NL80211_CHAN_HT40PLUS
};

/**
 * enum nl80211_bss - netlink attributes for a BSS
 *
 * @__NL80211_BSS_INVALID: invalid
 * @NL80211_BSS_BSSID: BSSID of the BSS (6 octets)
 * @NL80211_BSS_FREQUENCY: frequency in MHz (u32)
 * @NL80211_BSS_TSF: TSF of the received probe response/beacon (u64)
 * @NL80211_BSS_BEACON_INTERVAL: beacon interval of the (I)BSS (u16)
 * @NL80211_BSS_CAPABILITY: capability field (CPU order, u16)
 * @NL80211_BSS_INFORMATION_ELEMENTS: binary attribute containing the
 *	raw information elements from the probe response/beacon (bin);
 *	if the %NL80211_BSS_BEACON_IES attribute is present, the IEs here are
 *	from a Probe Response frame; otherwise they are from a Beacon frame.
 *	However, if the driver does not indicate the source of the IEs, these
 *	IEs may be from either frame subtype.
 * @NL80211_BSS_SIGNAL_MBM: signal strength of probe response/beacon
 *	in mBm (100 * dBm) (s32)
 * @NL80211_BSS_SIGNAL_UNSPEC: signal strength of the probe response/beacon
 *	in unspecified units, scaled to 0..100 (u8)
 * @NL80211_BSS_STATUS: status, if this BSS is "used"
 * @NL80211_BSS_SEEN_MS_AGO: age of this BSS entry in ms
 * @NL80211_BSS_BEACON_IES: binary attribute containing the raw information
 *	elements from a Beacon frame (bin); not present if no Beacon frame has
 *	yet been received
 * @__NL80211_BSS_AFTER_LAST: internal
 * @NL80211_BSS_MAX: highest BSS attribute
 */
enum nl80211_bss {
	__NL80211_BSS_INVALID,
	NL80211_BSS_BSSID,
	NL80211_BSS_FREQUENCY,
	NL80211_BSS_TSF,
	NL80211_BSS_BEACON_INTERVAL,
	NL80211_BSS_CAPABILITY,
	NL80211_BSS_INFORMATION_ELEMENTS,
	NL80211_BSS_SIGNAL_MBM,
	NL80211_BSS_SIGNAL_UNSPEC,
	NL80211_BSS_STATUS,
	NL80211_BSS_SEEN_MS_AGO,
	NL80211_BSS_BEACON_IES,

	/* keep last */
	__NL80211_BSS_AFTER_LAST,
	NL80211_BSS_MAX = __NL80211_BSS_AFTER_LAST - 1
};

/**
 * enum nl80211_bss_status - BSS "status"
 * @NL80211_BSS_STATUS_AUTHENTICATED: Authenticated with this BSS.
 * @NL80211_BSS_STATUS_ASSOCIATED: Associated with this BSS.
 * @NL80211_BSS_STATUS_IBSS_JOINED: Joined to this IBSS.
 *
 * The BSS status is a BSS attribute in scan dumps, which
 * indicates the status the interface has wrt. this BSS.
 */
enum nl80211_bss_status {
	NL80211_BSS_STATUS_AUTHENTICATED,
	NL80211_BSS_STATUS_ASSOCIATED,
	NL80211_BSS_STATUS_IBSS_JOINED,
};

/**
 * enum nl80211_auth_type - AuthenticationType
 *
 * @NL80211_AUTHTYPE_OPEN_SYSTEM: Open System authentication
 * @NL80211_AUTHTYPE_SHARED_KEY: Shared Key authentication (WEP only)
 * @NL80211_AUTHTYPE_FT: Fast BSS Transition (IEEE 802.11r)
 * @NL80211_AUTHTYPE_NETWORK_EAP: Network EAP (some Cisco APs and mainly LEAP)
 * @__NL80211_AUTHTYPE_NUM: internal
 * @NL80211_AUTHTYPE_MAX: maximum valid auth algorithm
 * @NL80211_AUTHTYPE_AUTOMATIC: determine automatically (if necessary by
 *	trying multiple times); this is invalid in netlink -- leave out
 *	the attribute for this on CONNECT commands.
 */
enum nl80211_auth_type {
	NL80211_AUTHTYPE_OPEN_SYSTEM,
	NL80211_AUTHTYPE_SHARED_KEY,
	NL80211_AUTHTYPE_FT,
	NL80211_AUTHTYPE_NETWORK_EAP,

	/* keep last */
	__NL80211_AUTHTYPE_NUM,
	NL80211_AUTHTYPE_MAX = __NL80211_AUTHTYPE_NUM - 1,
	NL80211_AUTHTYPE_AUTOMATIC
};

/**
 * enum nl80211_key_type - Key Type
 * @NL80211_KEYTYPE_GROUP: Group (broadcast/multicast) key
 * @NL80211_KEYTYPE_PAIRWISE: Pairwise (unicast/individual) key
 * @NL80211_KEYTYPE_PEERKEY: PeerKey (DLS)
 * @NUM_NL80211_KEYTYPES: number of defined key types
 */
enum nl80211_key_type {
	NL80211_KEYTYPE_GROUP,
	NL80211_KEYTYPE_PAIRWISE,
	NL80211_KEYTYPE_PEERKEY,

	NUM_NL80211_KEYTYPES
};

/**
 * enum nl80211_mfp - Management frame protection state
 * @NL80211_MFP_NO: Management frame protection not used
 * @NL80211_MFP_REQUIRED: Management frame protection required
 */
enum nl80211_mfp {
	NL80211_MFP_NO,
	NL80211_MFP_REQUIRED,
};

enum nl80211_wpa_versions {
	NL80211_WPA_VERSION_1 = 1 << 0,
	NL80211_WPA_VERSION_2 = 1 << 1,
};

/**
 * enum nl80211_key_default_types - key default types
 * @__NL80211_KEY_DEFAULT_TYPE_INVALID: invalid
 * @NL80211_KEY_DEFAULT_TYPE_UNICAST: key should be used as default
 *	unicast key
 * @NL80211_KEY_DEFAULT_TYPE_MULTICAST: key should be used as default
 *	multicast key
 * @NUM_NL80211_KEY_DEFAULT_TYPES: number of default types
 */
enum nl80211_key_default_types {
	__NL80211_KEY_DEFAULT_TYPE_INVALID,
	NL80211_KEY_DEFAULT_TYPE_UNICAST,
	NL80211_KEY_DEFAULT_TYPE_MULTICAST,

	NUM_NL80211_KEY_DEFAULT_TYPES
};

/**
 * enum nl80211_key_attributes - key attributes
 * @__NL80211_KEY_INVALID: invalid
 * @NL80211_KEY_DATA: (temporal) key data; for TKIP this consists of
 *	16 bytes encryption key followed by 8 bytes each for TX and RX MIC
 *	keys
 * @NL80211_KEY_IDX: key ID (u8, 0-3)
 * @NL80211_KEY_CIPHER: key cipher suite (u32, as defined by IEEE 802.11
 *	section 7.3.2.25.1, e.g. 0x000FAC04)
 * @NL80211_KEY_SEQ: transmit key sequence number (IV/PN) for TKIP and
 *	CCMP keys, each six bytes in little endian
 * @NL80211_KEY_DEFAULT: flag indicating default key
 * @NL80211_KEY_DEFAULT_MGMT: flag indicating default management key
 * @NL80211_KEY_TYPE: the key type from enum nl80211_key_type, if not
 *	specified the default depends on whether a MAC address was
 *	given with the command using the key or not (u32)
 * @NL80211_KEY_DEFAULT_TYPES: A nested attribute containing flags
 *	attributes, specifying what a key should be set as default as.
 *	See &enum nl80211_key_default_types.
 * @__NL80211_KEY_AFTER_LAST: internal
 * @NL80211_KEY_MAX: highest key attribute
 */
enum nl80211_key_attributes {
	__NL80211_KEY_INVALID,
	NL80211_KEY_DATA,
	NL80211_KEY_IDX,
	NL80211_KEY_CIPHER,
	NL80211_KEY_SEQ,
	NL80211_KEY_DEFAULT,
	NL80211_KEY_DEFAULT_MGMT,
	NL80211_KEY_TYPE,
	NL80211_KEY_DEFAULT_TYPES,

	/* keep last */
	__NL80211_KEY_AFTER_LAST,
	NL80211_KEY_MAX = __NL80211_KEY_AFTER_LAST - 1
};

/**
 * enum nl80211_tx_rate_attributes - TX rate set attributes
 * @__NL80211_TXRATE_INVALID: invalid
 * @NL80211_TXRATE_LEGACY: Legacy (non-MCS) rates allowed for TX rate selection
 *	in an array of rates as defined in IEEE 802.11 7.3.2.2 (u8 values with
 *	1 = 500 kbps) but without the IE length restriction (at most
 *	%NL80211_MAX_SUPP_RATES in a single array).
 * @__NL80211_TXRATE_AFTER_LAST: internal
 * @NL80211_TXRATE_MAX: highest TX rate attribute
 */
enum nl80211_tx_rate_attributes {
	__NL80211_TXRATE_INVALID,
	NL80211_TXRATE_LEGACY,

	/* keep last */
	__NL80211_TXRATE_AFTER_LAST,
	NL80211_TXRATE_MAX = __NL80211_TXRATE_AFTER_LAST - 1
};

/**
 * enum nl80211_band - Frequency band
 * @NL80211_BAND_2GHZ: 2.4 GHz ISM band
 * @NL80211_BAND_5GHZ: around 5 GHz band (4.9 - 5.7 GHz)
 */
enum nl80211_band {
	NL80211_BAND_2GHZ,
	NL80211_BAND_5GHZ,
};

enum nl80211_ps_state {
	NL80211_PS_DISABLED,
	NL80211_PS_ENABLED,
};

/**
 * enum nl80211_attr_cqm - connection quality monitor attributes
 * @__NL80211_ATTR_CQM_INVALID: invalid
 * @NL80211_ATTR_CQM_RSSI_THOLD: RSSI threshold in dBm. This value specifies
 *	the threshold for the RSSI level at which an event will be sent. Zero
 *	to disable.
 * @NL80211_ATTR_CQM_RSSI_HYST: RSSI hysteresis in dBm. This value specifies
 *	the minimum amount the RSSI level must change after an event before a
 *	new event may be issued (to reduce effects of RSSI oscillation).
 * @NL80211_ATTR_CQM_RSSI_THRESHOLD_EVENT: RSSI threshold event
 * @NL80211_ATTR_CQM_PKT_LOSS_EVENT: a u32 value indicating that this many
 *	consecutive packets were not acknowledged by the peer
 * @__NL80211_ATTR_CQM_AFTER_LAST: internal
 * @NL80211_ATTR_CQM_MAX: highest key attribute
 */
enum nl80211_attr_cqm {
	__NL80211_ATTR_CQM_INVALID,
	NL80211_ATTR_CQM_RSSI_THOLD,
	NL80211_ATTR_CQM_RSSI_HYST,
	NL80211_ATTR_CQM_RSSI_THRESHOLD_EVENT,
	NL80211_ATTR_CQM_PKT_LOSS_EVENT,

	/* keep last */
	__NL80211_ATTR_CQM_AFTER_LAST,
	NL80211_ATTR_CQM_MAX = __NL80211_ATTR_CQM_AFTER_LAST - 1
};

/**
 * enum nl80211_cqm_rssi_threshold_event - RSSI threshold event
 * @NL80211_CQM_RSSI_THRESHOLD_EVENT_LOW: The RSSI level is lower than the
 *      configured threshold
 * @NL80211_CQM_RSSI_THRESHOLD_EVENT_HIGH: The RSSI is higher than the
 *      configured threshold
 */
enum nl80211_cqm_rssi_threshold_event {
	NL80211_CQM_RSSI_THRESHOLD_EVENT_LOW,
	NL80211_CQM_RSSI_THRESHOLD_EVENT_HIGH,
};


/**
 * enum nl80211_tx_power_setting - TX power adjustment
 * @NL80211_TX_POWER_AUTOMATIC: automatically determine transmit power
 * @NL80211_TX_POWER_LIMITED: limit TX power by the mBm parameter
 * @NL80211_TX_POWER_FIXED: fix TX power to the mBm parameter
 */
enum nl80211_tx_power_setting {
	NL80211_TX_POWER_AUTOMATIC,
	NL80211_TX_POWER_LIMITED,
	NL80211_TX_POWER_FIXED,
};

#endif /* __LINUX_NL80211_H */<|MERGE_RESOLUTION|>--- conflicted
+++ resolved
@@ -399,8 +399,6 @@
  * @NL80211_CMD_LEAVE_MESH: Leave the mesh network -- no special arguments, the
  *	network is determined by the network interface.
  *
-<<<<<<< HEAD
-=======
  * @NL80211_CMD_UNPROT_DEAUTHENTICATE: Unprotected deauthentication frame
  *	notification. This event is used to indicate that an unprotected
  *	deauthentication frame was dropped when MFP is in use.
@@ -408,7 +406,6 @@
  *	notification. This event is used to indicate that an unprotected
  *	disassociation frame was dropped when MFP is in use.
  *
->>>>>>> 3d986b25
  * @NL80211_CMD_MAX: highest used command number
  * @__NL80211_CMD_AFTER_LAST: internal use
  */
@@ -518,12 +515,9 @@
 	NL80211_CMD_JOIN_MESH,
 	NL80211_CMD_LEAVE_MESH,
 
-<<<<<<< HEAD
-=======
 	NL80211_CMD_UNPROT_DEAUTHENTICATE,
 	NL80211_CMD_UNPROT_DISASSOCIATE,
 
->>>>>>> 3d986b25
 	/* add new commands above here */
 
 	/* used to define NL80211_CMD_MAX below */
@@ -864,15 +858,12 @@
  *	the hardware should not be configured to receive on this antenna.
  *	For a more detailed descripton see @NL80211_ATTR_WIPHY_ANTENNA_TX.
  *
-<<<<<<< HEAD
-=======
  * @NL80211_ATTR_WIPHY_ANTENNA_AVAIL_TX: Bitmap of antennas which are available
  *	for configuration as TX antennas via the above parameters.
  *
  * @NL80211_ATTR_WIPHY_ANTENNA_AVAIL_RX: Bitmap of antennas which are available
  *	for configuration as RX antennas via the above parameters.
  *
->>>>>>> 3d986b25
  * @NL80211_ATTR_MCAST_RATE: Multicast tx rate (in 100 kbps) for IBSS
  *
  * @NL80211_ATTR_OFFCHANNEL_TX_OK: For management frame TX, the frame may be
@@ -883,8 +874,6 @@
  *
  * @NL80211_ATTR_BSS_HTOPMODE: HT operation mode (u16)
  *
-<<<<<<< HEAD
-=======
  * @NL80211_ATTR_KEY_DEFAULT_TYPES: A nested attribute containing flags
  *	attributes, specifying what a key should be set as default as.
  *	See &enum nl80211_key_default_types.
@@ -892,7 +881,6 @@
  * @NL80211_ATTR_MESH_SETUP: Optional mesh setup parameters.  These cannot be
  * changed once the mesh is active.
  *
->>>>>>> 3d986b25
  * @NL80211_ATTR_MAX: highest attribute number currently defined
  * @__NL80211_ATTR_AFTER_LAST: internal use
  */
@@ -1071,8 +1059,6 @@
 
 	NL80211_ATTR_BSS_HT_OPMODE,
 
-<<<<<<< HEAD
-=======
 	NL80211_ATTR_KEY_DEFAULT_TYPES,
 
 	NL80211_ATTR_MAX_REMAIN_ON_CHANNEL_DURATION,
@@ -1082,7 +1068,6 @@
 	NL80211_ATTR_WIPHY_ANTENNA_AVAIL_TX,
 	NL80211_ATTR_WIPHY_ANTENNA_AVAIL_RX,
 
->>>>>>> 3d986b25
 	/* add attributes here, update the policy in nl80211.c */
 
 	__NL80211_ATTR_AFTER_LAST,
@@ -1616,9 +1601,6 @@
  *
  * @NL80211_MESHCONF_TTL: specifies the value of TTL field set at a source mesh
  * point.
- *
- * @NL80211_MESHCONF_ELEMENT_TTL: specifies the value of TTL field set at a
- * source mesh point for path selection elements.
  *
  * @NL80211_MESHCONF_AUTO_OPEN_PLINKS: whether we should automatically
  * open peer links when we detect compatible mesh peers.
